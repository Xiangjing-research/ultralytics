<<<<<<< HEAD
<h1>多模态YOLOv8</h1>

<summary><h2>网络结构图</h2></summary>
<img src="image\net2.png"  width="964" height="776">

=======
<div align="center">
  <p>
    <a href="https://github.com/ultralytics/assets/releases/tag/v8.2.0" target="_blank">
      <img width="100%" src="https://raw.githubusercontent.com/ultralytics/assets/main/yolov8/banner-yolov8.png" alt="YOLO Vision banner"></a>
  </p>

[中文](https://docs.ultralytics.com/zh/) | [한국어](https://docs.ultralytics.com/ko/) | [日本語](https://docs.ultralytics.com/ja/) | [Русский](https://docs.ultralytics.com/ru/) | [Deutsch](https://docs.ultralytics.com/de/) | [Français](https://docs.ultralytics.com/fr/) | [Español](https://docs.ultralytics.com/es/) | [Português](https://docs.ultralytics.com/pt/) | [Türkçe](https://docs.ultralytics.com/tr/) | [Tiếng Việt](https://docs.ultralytics.com/vi/) | [हिन्दी](https://docs.ultralytics.com/hi/) | [العربية](https://docs.ultralytics.com/ar/) <br>

<div>
    <a href="https://github.com/ultralytics/ultralytics/actions/workflows/ci.yaml"><img src="https://github.com/ultralytics/ultralytics/actions/workflows/ci.yaml/badge.svg" alt="Ultralytics CI"></a>
    <a href="https://zenodo.org/badge/latestdoi/264818686"><img src="https://zenodo.org/badge/264818686.svg" alt="YOLOv8 Citation"></a>
    <a href="https://hub.docker.com/r/ultralytics/ultralytics"><img src="https://img.shields.io/docker/pulls/ultralytics/ultralytics?logo=docker" alt="Docker Pulls"></a>
    <a href="https://ultralytics.com/discord"><img alt="Discord" src="https://img.shields.io/discord/1089800235347353640?logo=discord&logoColor=white&label=Discord&color=blue"></a>
    <a href="https://community.ultralytics.com"><img alt="Ultralytics Forums" src="https://img.shields.io/discourse/users?server=https%3A%2F%2Fcommunity.ultralytics.com&logo=discourse&label=Forums&color=blue"></a>
    <br>
    <a href="https://console.paperspace.com/github/ultralytics/ultralytics"><img src="https://assets.paperspace.io/img/gradient-badge.svg" alt="Run on Gradient"></a>
    <a href="https://colab.research.google.com/github/ultralytics/ultralytics/blob/main/examples/tutorial.ipynb"><img src="https://colab.research.google.com/assets/colab-badge.svg" alt="Open In Colab"></a>
    <a href="https://www.kaggle.com/ultralytics/yolov8"><img src="https://kaggle.com/static/images/open-in-kaggle.svg" alt="Open In Kaggle"></a>
</div>
<br>
>>>>>>> ec1b8613

<summary><h2>安装</h2></summary>

<<<<<<< HEAD
Pip install the ultralytics package including all [requirements](https://github.com/ultralytics/ultralytics/blob/main/pyproject.toml) in a [**Python>=3.8**](https://www.python.org/) environment with [**PyTorch>=1.8**](https://pytorch.org/get-started/locally/).
=======
我们希望这里的资源能帮助您充分利用 YOLOv8。请浏览 YOLOv8 <a href="https://docs.ultralytics.com/">文档</a> 了解详细信息，在 <a href="https://github.com/ultralytics/ultralytics/issues/new/choose">GitHub</a> 上提交问题以获得支持，并加入我们的 <a href="https://ultralytics.com/discord">Discord</a> 社区进行问题和讨论！

如需申请企业许可，请在 [Ultralytics Licensing](https://ultralytics.com/license) 处填写表格

<img width="100%" src="https://raw.githubusercontent.com/ultralytics/assets/main/yolov8/yolo-comparison-plots.png" alt="YOLOv8 performance plots"></a>

<div align="center">
  <a href="https://github.com/ultralytics"><img src="https://github.com/ultralytics/assets/raw/main/social/logo-social-github.png" width="2%" alt="Ultralytics GitHub"></a>
  <img src="https://github.com/ultralytics/assets/raw/main/social/logo-transparent.png" width="2%" alt="space">
  <a href="https://www.linkedin.com/company/ultralytics/"><img src="https://github.com/ultralytics/assets/raw/main/social/logo-social-linkedin.png" width="2%" alt="Ultralytics LinkedIn"></a>
  <img src="https://github.com/ultralytics/assets/raw/main/social/logo-transparent.png" width="2%" alt="space">
  <a href="https://twitter.com/ultralytics"><img src="https://github.com/ultralytics/assets/raw/main/social/logo-social-twitter.png" width="2%" alt="Ultralytics Twitter"></a>
  <img src="https://github.com/ultralytics/assets/raw/main/social/logo-transparent.png" width="2%" alt="space">
  <a href="https://youtube.com/ultralytics?sub_confirmation=1"><img src="https://github.com/ultralytics/assets/raw/main/social/logo-social-youtube.png" width="2%" alt="Ultralytics YouTube"></a>
  <img src="https://github.com/ultralytics/assets/raw/main/social/logo-transparent.png" width="2%" alt="space">
  <a href="https://www.tiktok.com/@ultralytics"><img src="https://github.com/ultralytics/assets/raw/main/social/logo-social-tiktok.png" width="2%" alt="Ultralytics TikTok"></a>
  <img src="https://github.com/ultralytics/assets/raw/main/social/logo-transparent.png" width="2%" alt="space">
  <a href="https://ultralytics.com/bilibili"><img src="https://github.com/ultralytics/assets/raw/main/social/logo-social-bilibili.png" width="2%" alt="Ultralytics BiliBili"></a>
  <img src="https://github.com/ultralytics/assets/raw/main/social/logo-transparent.png" width="2%" alt="space">
  <a href="https://ultralytics.com/discord"><img src="https://github.com/ultralytics/assets/raw/main/social/logo-social-discord.png" width="2%" alt="Ultralytics Discord"></a>
</div>
</div>

以下是提供的内容的中文翻译：

## <div align="center">文档</div>

请参阅下面的快速安装和使用示例，以及 [YOLOv8 文档](https://docs.ultralytics.com) 上有关训练、验证、预测和部署的完整文档。

<details open>
<summary>安装</summary>

使用Pip在一个[**Python>=3.8**](https://www.python.org/)环境中安装`ultralytics`包，此环境还需包含[**PyTorch>=1.8**](https://pytorch.org/get-started/locally/)。这也会安装所有必要的[依赖项](https://github.com/ultralytics/ultralytics/blob/main/pyproject.toml)。
>>>>>>> ec1b8613

[![PyPI - Version](https://img.shields.io/pypi/v/ultralytics?logo=pypi&logoColor=white)](https://pypi.org/project/ultralytics/) [![Downloads](https://static.pepy.tech/badge/ultralytics)](https://pepy.tech/project/ultralytics) [![PyPI - Python Version](https://img.shields.io/pypi/pyversions/ultralytics?logo=python&logoColor=gold)](https://pypi.org/project/ultralytics/)

```bash
<<<<<<< HEAD
pip install -e .
=======
pip install ultralytics
```

如需使用包括[Conda](https://anaconda.org/conda-forge/ultralytics)，[Docker](https://hub.docker.com/r/ultralytics/ultralytics)和Git在内的其他安装方法，请参考[快速入门指南](https://docs.ultralytics.com/quickstart)。

[![Conda Version](https://img.shields.io/conda/vn/conda-forge/ultralytics?logo=condaforge)](https://anaconda.org/conda-forge/ultralytics) [![Docker Image Version](https://img.shields.io/docker/v/ultralytics/ultralytics?sort=semver&logo=docker)](https://hub.docker.com/r/ultralytics/ultralytics)

</details>

<details open>
<summary>Usage</summary>

### CLI

YOLOv8 可以在命令行界面（CLI）中直接使用，只需输入 `yolo` 命令：

```bash
yolo predict model=yolov8n.pt source='https://ultralytics.com/images/bus.jpg'
>>>>>>> ec1b8613
```

<summary><h2>训练</h2></summary>

### Python

YOLOv8 may also be used directly in a Python environment, and accepts the same [arguments](https://docs.ultralytics.com/usage/cfg/) as in the CLI example above:

```python
from ultralytics.models.yolo.multispectral import MultispectralDetectionTrainer

<<<<<<< HEAD
args = dict(task='multispectral', mode='train', model='../../../cfg/models/v8/yolov8l-C2f_RepVit-CSFusion.yaml',
            data=' ../../../cfg/datasets/LLVIP.yaml', epochs=1, batch=4, project='v8_multispectral',
            name='train_det')
trainer = MultispectralDetectionTrainer(overrides=args)
trainer.train()
```

<summary><h2>测试</h2></summary>

```python
model = YOLO(model='../../../cfg/models/v8/yolov8l-C2f_RepVit-CSFusion.yaml', task='multispectral',verbose=True)
model.predict(
    ['D:\\DataSets\\LLVIP\\images\\visible\\train\\020344.jpg', 'D:\\DataSets\\LLVIP\\images\\infrared\\train\\020344.jpg'],
    save=True, name='predict')
```
=======
# 加载模型
model = YOLO("yolov8n.yaml")  # 从头开始构建新模型
model = YOLO("yolov8n.pt")  # 加载预训练模型（建议用于训练）

# 使用模型
model.train(data="coco8.yaml", epochs=3)  # 训练模型
metrics = model.val()  # 在验证集上评估模型性能
results = model("https://ultralytics.com/images/bus.jpg")  # 对图像进行预测
success = model.export(format="onnx")  # 将模型导出为 ONNX 格式
```

查看 YOLOv8 [Python 文档](https://docs.ultralytics.com/usage/python)以获取更多示例。

</details>

### 笔记本

Ultralytics 提供了 YOLOv8 的交互式笔记本，涵盖训练、验证、跟踪等内容。每个笔记本都配有 [YouTube](https://youtube.com/ultralytics?sub_confirmation=1) 教程，使学习和实现高级 YOLOv8 功能变得简单。

| 文档                                                                                                              | 笔记本                                                                                                                                                                                                                       |                                                                                                     YouTube                                                                                                     |
| ----------------------------------------------------------------------------------------------------------------- | ---------------------------------------------------------------------------------------------------------------------------------------------------------------------------------------------------------------------------- | :-------------------------------------------------------------------------------------------------------------------------------------------------------------------------------------------------------------: |
| <a href="https://docs.ultralytics.com/modes/">YOLOv8 训练、验证、预测和导出模式</a>                               | <a href="https://colab.research.google.com/github/ultralytics/ultralytics/blob/main/examples/tutorial.ipynb"><img src="https://colab.research.google.com/assets/colab-badge.svg" alt="在 Colab 中打开"></a>                  | <a href="https://youtu.be/j8uQc0qB91s"><center><img width=30% src="https://raw.githubusercontent.com/ultralytics/assets/main/social/logo-social-youtube-rect.png" alt="Ultralytics Youtube 视频"></center></a>  |
| <a href="https://docs.ultralytics.com/hub/quickstart/">Ultralytics HUB 快速开始</a>                               | <a href="https://colab.research.google.com/github/ultralytics/ultralytics/blob/main/examples/hub.ipynb"><img src="https://colab.research.google.com/assets/colab-badge.svg" alt="在 Colab 中打开"></a>                       | <a href="https://youtu.be/lveF9iCMIzc"><center><img width=30% src="https://raw.githubusercontent.com/ultralytics/assets/main/social/logo-social-youtube-rect.png" alt="Ultralytics Youtube 视频"></center></a>  |
| <a href="https://docs.ultralytics.com/modes/track/">YOLOv8 视频中的多对象跟踪</a>                                 | <a href="https://colab.research.google.com/github/ultralytics/ultralytics/blob/main/examples/object_tracking.ipynb"><img src="https://colab.research.google.com/assets/colab-badge.svg" alt="在 Colab 中打开"></a>           | <a href="https://youtu.be/hHyHmOtmEgs"><center><img width=30% src="https://raw.githubusercontent.com/ultralytics/assets/main/social/logo-social-youtube-rect.png" alt="Ultralytics Youtube 视频"></center></a>  |
| <a href="https://docs.ultralytics.com/guides/object-counting/">YOLOv8 视频中的对象计数</a>                        | <a href="https://colab.research.google.com/github/ultralytics/ultralytics/blob/main/examples/object_counting.ipynb"><img src="https://colab.research.google.com/assets/colab-badge.svg" alt="在 Colab 中打开"></a>           | <a href="https://youtu.be/Ag2e-5_NpS0"><center><img width=30% src="https://raw.githubusercontent.com/ultralytics/assets/main/social/logo-social-youtube-rect.png" alt="Ultralytics Youtube 视频"></center></a>  |
| <a href="https://docs.ultralytics.com/guides/heatmaps/">YOLOv8 视频中的热图</a>                                   | <a href="https://colab.research.google.com/github/ultralytics/ultralytics/blob/main/examples/heatmaps.ipynb"><img src="https://colab.research.google.com/assets/colab-badge.svg" alt="在 Colab 中打开"></a>                  | <a href="https://youtu.be/4ezde5-nZZw"><center><img width=30% src="https://raw.githubusercontent.com/ultralytics/assets/main/social/logo-social-youtube-rect.png" alt="Ultralytics Youtube 视频"></center></a>  |
| <a href="https://docs.ultralytics.com/datasets/explorer/">Ultralytics 数据集浏览器，集成 SQL 和 OpenAI 🚀 New</a> | <a href="https://colab.research.google.com/github/ultralytics/ultralytics/blob/main/docs/en/datasets/explorer/explorer.ipynb"><img src="https://colab.research.google.com/assets/colab-badge.svg" alt="在 Colab 中打开"></a> | <a href="https://youtu.be/3VryynorQeo"><center><img width=30% src="https://raw.githubusercontent.com/ultralytics/assets/main/social/logo-social-youtube-rect.png" alt="Ultralytics Youtube Video"></center></a> |

## <div align="center">模型</div>

在[COCO](https://docs.ultralytics.com/datasets/detect/coco)数据集上预训练的YOLOv8 [检测](https://docs.ultralytics.com/tasks/detect)，[分割](https://docs.ultralytics.com/tasks/segment)和[姿态](https://docs.ultralytics.com/tasks/pose)模型可以在这里找到，以及在[ImageNet](https://docs.ultralytics.com/datasets/classify/imagenet)数据集上预训练的YOLOv8 [分类](https://docs.ultralytics.com/tasks/classify)模型。所有的检测，分割和姿态模型都支持[追踪](https://docs.ultralytics.com/modes/track)模式。

<img width="1024" src="https://raw.githubusercontent.com/ultralytics/assets/main/im/banner-tasks.png" alt="Ultralytics YOLO supported tasks">

所有[模型](https://github.com/ultralytics/ultralytics/tree/main/ultralytics/cfg/models)在首次使用时会自动从最新的Ultralytics [发布版本](https://github.com/ultralytics/assets/releases)下载。

<details open><summary>检测 (COCO)</summary>

查看[检测文档](https://docs.ultralytics.com/tasks/detect/)以获取这些在[COCO](https://docs.ultralytics.com/datasets/detect/coco/)上训练的模型的使用示例，其中包括80个预训练类别。

| 模型                                                                                 | 尺寸<br><sup>(像素) | mAP<sup>val<br>50-95 | 速度<br><sup>CPU ONNX<br>(ms) | 速度<br><sup>A100 TensorRT<br>(ms) | 参数<br><sup>(M) | FLOPs<br><sup>(B) |
| ------------------------------------------------------------------------------------ | ------------------- | -------------------- | ----------------------------- | ---------------------------------- | ---------------- | ----------------- |
| [YOLOv8n](https://github.com/ultralytics/assets/releases/download/v8.2.0/yolov8n.pt) | 640                 | 37.3                 | 80.4                          | 0.99                               | 3.2              | 8.7               |
| [YOLOv8s](https://github.com/ultralytics/assets/releases/download/v8.2.0/yolov8s.pt) | 640                 | 44.9                 | 128.4                         | 1.20                               | 11.2             | 28.6              |
| [YOLOv8m](https://github.com/ultralytics/assets/releases/download/v8.2.0/yolov8m.pt) | 640                 | 50.2                 | 234.7                         | 1.83                               | 25.9             | 78.9              |
| [YOLOv8l](https://github.com/ultralytics/assets/releases/download/v8.2.0/yolov8l.pt) | 640                 | 52.9                 | 375.2                         | 2.39                               | 43.7             | 165.2             |
| [YOLOv8x](https://github.com/ultralytics/assets/releases/download/v8.2.0/yolov8x.pt) | 640                 | 53.9                 | 479.1                         | 3.53                               | 68.2             | 257.8             |

- **mAP<sup>val</sup>** 值是基于单模型单尺度在 [COCO val2017](https://cocodataset.org) 数据集上的结果。 <br>通过 `yolo val detect data=coco.yaml device=0` 复现
- **速度** 是使用 [Amazon EC2 P4d](https://aws.amazon.com/ec2/instance-types/p4/) 实例对 COCO val 图像进行平均计算的。 <br>通过 `yolo val detect data=coco.yaml batch=1 device=0|cpu` 复现

</details>

<details><summary>检测（Open Image V7）</summary>

查看[检测文档](https://docs.ultralytics.com/tasks/detect/)以获取这些在[Open Image V7](https://docs.ultralytics.com/datasets/detect/open-images-v7/)上训练的模型的使用示例，其中包括600个预训练类别。

| 模型                                                                                      | 尺寸<br><sup>(像素) | mAP<sup>验证<br>50-95 | 速度<br><sup>CPU ONNX<br>(毫秒) | 速度<br><sup>A100 TensorRT<br>(毫秒) | 参数<br><sup>(M) | 浮点运算<br><sup>(B) |
| ----------------------------------------------------------------------------------------- | ------------------- | --------------------- | ------------------------------- | ------------------------------------ | ---------------- | -------------------- |
| [YOLOv8n](https://github.com/ultralytics/assets/releases/download/v8.2.0/yolov8n-oiv7.pt) | 640                 | 18.4                  | 142.4                           | 1.21                                 | 3.5              | 10.5                 |
| [YOLOv8s](https://github.com/ultralytics/assets/releases/download/v8.2.0/yolov8s-oiv7.pt) | 640                 | 27.7                  | 183.1                           | 1.40                                 | 11.4             | 29.7                 |
| [YOLOv8m](https://github.com/ultralytics/assets/releases/download/v8.2.0/yolov8m-oiv7.pt) | 640                 | 33.6                  | 408.5                           | 2.26                                 | 26.2             | 80.6                 |
| [YOLOv8l](https://github.com/ultralytics/assets/releases/download/v8.2.0/yolov8l-oiv7.pt) | 640                 | 34.9                  | 596.9                           | 2.43                                 | 44.1             | 167.4                |
| [YOLOv8x](https://github.com/ultralytics/assets/releases/download/v8.2.0/yolov8x-oiv7.pt) | 640                 | 36.3                  | 860.6                           | 3.56                                 | 68.7             | 260.6                |

- **mAP<sup>验证</sup>** 值适用于在[Open Image V7](https://docs.ultralytics.com/datasets/detect/open-images-v7/)数据集上的单模型单尺度。 <br>通过 `yolo val detect data=open-images-v7.yaml device=0` 以复现。
- **速度** 在使用[Amazon EC2 P4d](https://aws.amazon.com/ec2/instance-types/p4/)实例对Open Image V7验证图像进行平均测算。 <br>通过 `yolo val detect data=open-images-v7.yaml batch=1 device=0|cpu` 以复现。

</details>

<details><summary>分割 (COCO)</summary>

查看[分割文档](https://docs.ultralytics.com/tasks/segment/)以获取这些在[COCO-Seg](https://docs.ultralytics.com/datasets/segment/coco/)上训练的模型的使用示例，其中包括80个预训练类别。

| 模型                                                                                         | 尺寸<br><sup>(像素) | mAP<sup>box<br>50-95 | mAP<sup>mask<br>50-95 | 速度<br><sup>CPU ONNX<br>(ms) | 速度<br><sup>A100 TensorRT<br>(ms) | 参数<br><sup>(M) | FLOPs<br><sup>(B) |
| -------------------------------------------------------------------------------------------- | ------------------- | -------------------- | --------------------- | ----------------------------- | ---------------------------------- | ---------------- | ----------------- |
| [YOLOv8n-seg](https://github.com/ultralytics/assets/releases/download/v8.2.0/yolov8n-seg.pt) | 640                 | 36.7                 | 30.5                  | 96.1                          | 1.21                               | 3.4              | 12.6              |
| [YOLOv8s-seg](https://github.com/ultralytics/assets/releases/download/v8.2.0/yolov8s-seg.pt) | 640                 | 44.6                 | 36.8                  | 155.7                         | 1.47                               | 11.8             | 42.6              |
| [YOLOv8m-seg](https://github.com/ultralytics/assets/releases/download/v8.2.0/yolov8m-seg.pt) | 640                 | 49.9                 | 40.8                  | 317.0                         | 2.18                               | 27.3             | 110.2             |
| [YOLOv8l-seg](https://github.com/ultralytics/assets/releases/download/v8.2.0/yolov8l-seg.pt) | 640                 | 52.3                 | 42.6                  | 572.4                         | 2.79                               | 46.0             | 220.5             |
| [YOLOv8x-seg](https://github.com/ultralytics/assets/releases/download/v8.2.0/yolov8x-seg.pt) | 640                 | 53.4                 | 43.4                  | 712.1                         | 4.02                               | 71.8             | 344.1             |

- **mAP<sup>val</sup>** 值是基于单模型单尺度在 [COCO val2017](https://cocodataset.org) 数据集上的结果。 <br>通过 `yolo val segment data=coco-seg.yaml device=0` 复现
- **速度** 是使用 [Amazon EC2 P4d](https://aws.amazon.com/ec2/instance-types/p4/) 实例对 COCO val 图像进行平均计算的。 <br>通过 `yolo val segment data=coco-seg.yaml batch=1 device=0|cpu` 复现

</details>

<details><summary>姿态 (COCO)</summary>

查看[姿态文档](https://docs.ultralytics.com/tasks/pose/)以获取这些在[COCO-Pose](https://docs.ultralytics.com/datasets/pose/coco/)上训练的模型的使用示例，其中包括1个预训练类别，即人。

| 模型                                                                                                 | 尺寸<br><sup>(像素) | mAP<sup>pose<br>50-95 | mAP<sup>pose<br>50 | 速度<br><sup>CPU ONNX<br>(ms) | 速度<br><sup>A100 TensorRT<br>(ms) | 参数<br><sup>(M) | FLOPs<br><sup>(B) |
| ---------------------------------------------------------------------------------------------------- | ------------------- | --------------------- | ------------------ | ----------------------------- | ---------------------------------- | ---------------- | ----------------- |
| [YOLOv8n-pose](https://github.com/ultralytics/assets/releases/download/v8.2.0/yolov8n-pose.pt)       | 640                 | 50.4                  | 80.1               | 131.8                         | 1.18                               | 3.3              | 9.2               |
| [YOLOv8s-pose](https://github.com/ultralytics/assets/releases/download/v8.2.0/yolov8s-pose.pt)       | 640                 | 60.0                  | 86.2               | 233.2                         | 1.42                               | 11.6             | 30.2              |
| [YOLOv8m-pose](https://github.com/ultralytics/assets/releases/download/v8.2.0/yolov8m-pose.pt)       | 640                 | 65.0                  | 88.8               | 456.3                         | 2.00                               | 26.4             | 81.0              |
| [YOLOv8l-pose](https://github.com/ultralytics/assets/releases/download/v8.2.0/yolov8l-pose.pt)       | 640                 | 67.6                  | 90.0               | 784.5                         | 2.59                               | 44.4             | 168.6             |
| [YOLOv8x-pose](https://github.com/ultralytics/assets/releases/download/v8.2.0/yolov8x-pose.pt)       | 640                 | 69.2                  | 90.2               | 1607.1                        | 3.73                               | 69.4             | 263.2             |
| [YOLOv8x-pose-p6](https://github.com/ultralytics/assets/releases/download/v8.2.0/yolov8x-pose-p6.pt) | 1280                | 71.6                  | 91.2               | 4088.7                        | 10.04                              | 99.1             | 1066.4            |

- **mAP<sup>val</sup>** 值是基于单模型单尺度在 [COCO Keypoints val2017](https://cocodataset.org) 数据集上的结果。 <br>通过 `yolo val pose data=coco-pose.yaml device=0` 复现
- **速度** 是使用 [Amazon EC2 P4d](https://aws.amazon.com/ec2/instance-types/p4/) 实例对 COCO val 图像进行平均计算的。 <br>通过 `yolo val pose data=coco-pose.yaml batch=1 device=0|cpu` 复现

</details>

<details><summary>旋转检测 (DOTAv1)</summary>

查看[旋转检测文档](https://docs.ultralytics.com/tasks/obb/)以获取这些在[DOTAv1](https://docs.ultralytics.com/datasets/obb/dota-v2/#dota-v10/)上训练的模型的使用示例，其中包括15个预训练类别。

| 模型                                                                                         | 尺寸<br><sup>(像素) | mAP<sup>test<br>50 | 速度<br><sup>CPU ONNX<br>(ms) | 速度<br><sup>A100 TensorRT<br>(ms) | 参数<br><sup>(M) | FLOPs<br><sup>(B) |
| -------------------------------------------------------------------------------------------- | ------------------- | ------------------ | ----------------------------- | ---------------------------------- | ---------------- | ----------------- |
| [YOLOv8n-obb](https://github.com/ultralytics/assets/releases/download/v8.2.0/yolov8n-obb.pt) | 1024                | 78.0               | 204.77                        | 3.57                               | 3.1              | 23.3              |
| [YOLOv8s-obb](https://github.com/ultralytics/assets/releases/download/v8.2.0/yolov8s-obb.pt) | 1024                | 79.5               | 424.88                        | 4.07                               | 11.4             | 76.3              |
| [YOLOv8m-obb](https://github.com/ultralytics/assets/releases/download/v8.2.0/yolov8m-obb.pt) | 1024                | 80.5               | 763.48                        | 7.61                               | 26.4             | 208.6             |
| [YOLOv8l-obb](https://github.com/ultralytics/assets/releases/download/v8.2.0/yolov8l-obb.pt) | 1024                | 80.7               | 1278.42                       | 11.83                              | 44.5             | 433.8             |
| [YOLOv8x-obb](https://github.com/ultralytics/assets/releases/download/v8.2.0/yolov8x-obb.pt) | 1024                | 81.36              | 1759.10                       | 13.23                              | 69.5             | 676.7             |

- **mAP<sup>val</sup>** 值是基于单模型多尺度在 [DOTAv1](https://captain-whu.github.io/DOTA/index.html) 数据集上的结果。 <br>通过 `yolo val obb data=DOTAv1.yaml device=0 split=test` 复现
- **速度** 是使用 [Amazon EC2 P4d](https://aws.amazon.com/ec2/instance-types/p4/) 实例对 COCO val 图像进行平均计算的。 <br>通过 `yolo val obb data=DOTAv1.yaml batch=1 device=0|cpu` 复现

</details>

<details><summary>分类 (ImageNet)</summary>

查看[分类文档](https://docs.ultralytics.com/tasks/classify/)以获取这些在[ImageNet](https://docs.ultralytics.com/datasets/classify/imagenet/)上训练的模型的使用示例，其中包括1000个预训练类别。

| 模型                                                                                         | 尺寸<br><sup>(像素) | acc<br><sup>top1 | acc<br><sup>top5 | 速度<br><sup>CPU ONNX<br>(ms) | 速度<br><sup>A100 TensorRT<br>(ms) | 参数<br><sup>(M) | FLOPs<br><sup>(B) at 640 |
| -------------------------------------------------------------------------------------------- | ------------------- | ---------------- | ---------------- | ----------------------------- | ---------------------------------- | ---------------- | ------------------------ |
| [YOLOv8n-cls](https://github.com/ultralytics/assets/releases/download/v8.2.0/yolov8n-cls.pt) | 224                 | 69.0             | 88.3             | 12.9                          | 0.31                               | 2.7              | 4.3                      |
| [YOLOv8s-cls](https://github.com/ultralytics/assets/releases/download/v8.2.0/yolov8s-cls.pt) | 224                 | 73.8             | 91.7             | 23.4                          | 0.35                               | 6.4              | 13.5                     |
| [YOLOv8m-cls](https://github.com/ultralytics/assets/releases/download/v8.2.0/yolov8m-cls.pt) | 224                 | 76.8             | 93.5             | 85.4                          | 0.62                               | 17.0             | 42.7                     |
| [YOLOv8l-cls](https://github.com/ultralytics/assets/releases/download/v8.2.0/yolov8l-cls.pt) | 224                 | 78.3             | 94.2             | 163.0                         | 0.87                               | 37.5             | 99.7                     |
| [YOLOv8x-cls](https://github.com/ultralytics/assets/releases/download/v8.2.0/yolov8x-cls.pt) | 224                 | 79.0             | 94.6             | 232.0                         | 1.01                               | 57.4             | 154.8                    |

- **acc** 值是模型在 [ImageNet](https://www.image-net.org/) 数据集验证集上的准确率。 <br>通过 `yolo val classify data=path/to/ImageNet device=0` 复现
- **速度** 是使用 [Amazon EC2 P4d](https://aws.amazon.com/ec2/instance-types/p4/) 实例对 ImageNet val 图像进行平均计算的。 <br>通过 `yolo val classify data=path/to/ImageNet batch=1 device=0|cpu` 复现

</details>

## <div align="center">集成</div>

我们与领先的AI平台的关键整合扩展了Ultralytics产品的功能，增强了数据集标签化、训练、可视化和模型管理等任务。探索Ultralytics如何与[Roboflow](https://roboflow.com/?ref=ultralytics)、ClearML、[Comet](https://bit.ly/yolov8-readme-comet)、Neural Magic以及[OpenVINO](https://docs.ultralytics.com/integrations/openvino)合作，优化您的AI工作流程。

<br>
<a href="https://ultralytics.com/hub" target="_blank">
<img width="100%" src="https://github.com/ultralytics/assets/raw/main/yolov8/banner-integrations.png" alt="Ultralytics active learning integrations"></a>
<br>
<br>

<div align="center">
  <a href="https://roboflow.com/?ref=ultralytics">
    <img src="https://github.com/ultralytics/assets/raw/main/partners/logo-roboflow.png" width="10%" alt="Roboflow logo"></a>
  <img src="https://github.com/ultralytics/assets/raw/main/social/logo-transparent.png" width="15%" height="0" alt="space">
  <a href="https://clear.ml/">
    <img src="https://github.com/ultralytics/assets/raw/main/partners/logo-clearml.png" width="10%" alt="ClearML logo"></a>
  <img src="https://github.com/ultralytics/assets/raw/main/social/logo-transparent.png" width="15%" height="0" alt="space">
  <a href="https://bit.ly/yolov8-readme-comet">
    <img src="https://github.com/ultralytics/assets/raw/main/partners/logo-comet.png" width="10%" alt="Comet ML logo"></a>
  <img src="https://github.com/ultralytics/assets/raw/main/social/logo-transparent.png" width="15%" height="0" alt="space">
  <a href="https://bit.ly/yolov5-neuralmagic">
    <img src="https://github.com/ultralytics/assets/raw/main/partners/logo-neuralmagic.png" width="10%" alt="NeuralMagic logo"></a>
</div>

|                                                 Roboflow                                                  |                                  ClearML ⭐ NEW                                  |                                                     Comet ⭐ NEW                                                     |                                        Neural Magic ⭐ NEW                                        |
| :-------------------------------------------------------------------------------------------------------: | :------------------------------------------------------------------------------: | :------------------------------------------------------------------------------------------------------------------: | :-----------------------------------------------------------------------------------------------: |
| 使用 [Roboflow](https://roboflow.com/?ref=ultralytics) 将您的自定义数据集直接标记并导出至 YOLOv8 进行训练 | 使用 [ClearML](https://clear.ml/)（开源！）自动跟踪、可视化，甚至远程训练 YOLOv8 | 免费且永久，[Comet](https://bit.ly/yolov8-readme-comet) 让您保存 YOLOv8 模型、恢复训练，并以交互式方式查看和调试预测 | 使用 [Neural Magic DeepSparse](https://bit.ly/yolov5-neuralmagic) 使 YOLOv8 推理速度提高多达 6 倍 |

## <div align="center">Ultralytics HUB</div>

体验 [Ultralytics HUB](https://ultralytics.com/hub) ⭐ 带来的无缝 AI，这是一个一体化解决方案，用于数据可视化、YOLOv5 和即将推出的 YOLOv8 🚀 模型训练和部署，无需任何编码。通过我们先进的平台和用户友好的 [Ultralytics 应用程序](https://ultralytics.com/app_install)，轻松将图像转化为可操作的见解，并实现您的 AI 愿景。现在就开始您的**免费**之旅！

<a href="https://ultralytics.com/hub" target="_blank">
<img width="100%" src="https://github.com/ultralytics/assets/raw/main/im/ultralytics-hub.png" alt="Ultralytics HUB preview image"></a>

## <div align="center">贡献</div>

我们喜欢您的参与！没有社区的帮助，YOLOv5 和 YOLOv8 将无法实现。请参阅我们的[贡献指南](https://docs.ultralytics.com/help/contributing)以开始使用，并填写我们的[调查问卷](https://ultralytics.com/survey?utm_source=github&utm_medium=social&utm_campaign=Survey)向我们提供您的使用体验反馈。感谢所有贡献者的支持！🙏

<!-- SVG image from https://opencollective.com/ultralytics/contributors.svg?width=990 -->

<a href="https://github.com/ultralytics/yolov5/graphs/contributors">
<img width="100%" src="https://github.com/ultralytics/assets/raw/main/im/image-contributors.png" alt="Ultralytics open-source contributors"></a>

## <div align="center">许可证</div>

Ultralytics 提供两种许可证选项以适应各种使用场景：
>>>>>>> ec1b8613

<summary>Pedestrian Detection (LLVIP)</summary>
coming soon

| Model<br><sup> | Modality<br><sup> | Param<br><sup> | GFLOPs<br><sup> | AP50<br><sup> | AP75<br><sup> | mAP<br><sup> |
|----------------|-------------------|----------------|-----------------|---------------|---------------|--------------|
| CFR            | RGB+T             | -              | -               | -             | -             | -            |
| GAFF           | RGB+T             | -              | -               | -             | -             | -            |
| ProbEn         | RGB+T             | -              | -               | -             | -             | -            |
| CTF            | RGB+T             | -              | -               | -             | -             | -            |
| CMDFT          | RGB+T             | -              | -               | -             | -             | -            |


<<<<<<< HEAD
<summary><h2>可视化</h2></summary>
<figure class="half">
    <img src="image\LLVIP\ours_visible_081305.jpg"  width="482">
    <img src="image\LLVIP\ours_infrared_081305.jpg"  width="482">
</figure>
=======
<br>
<div align="center">
  <a href="https://github.com/ultralytics"><img src="https://github.com/ultralytics/assets/raw/main/social/logo-social-github.png" width="3%" alt="Ultralytics GitHub"></a>
  <img src="https://github.com/ultralytics/assets/raw/main/social/logo-transparent.png" width="3%" alt="space">
  <a href="https://www.linkedin.com/company/ultralytics/"><img src="https://github.com/ultralytics/assets/raw/main/social/logo-social-linkedin.png" width="3%" alt="Ultralytics LinkedIn"></a>
  <img src="https://github.com/ultralytics/assets/raw/main/social/logo-transparent.png" width="3%" alt="space">
  <a href="https://twitter.com/ultralytics"><img src="https://github.com/ultralytics/assets/raw/main/social/logo-social-twitter.png" width="3%" alt="Ultralytics Twitter"></a>
  <img src="https://github.com/ultralytics/assets/raw/main/social/logo-transparent.png" width="3%" alt="space">
  <a href="https://youtube.com/ultralytics?sub_confirmation=1"><img src="https://github.com/ultralytics/assets/raw/main/social/logo-social-youtube.png" width="3%" alt="Ultralytics YouTube"></a>
  <img src="https://github.com/ultralytics/assets/raw/main/social/logo-transparent.png" width="3%" alt="space">
  <a href="https://www.tiktok.com/@ultralytics"><img src="https://github.com/ultralytics/assets/raw/main/social/logo-social-tiktok.png" width="3%" alt="Ultralytics TikTok"></a>
  <img src="https://github.com/ultralytics/assets/raw/main/social/logo-transparent.png" width="3%" alt="space">
  <a href="https://ultralytics.com/bilibili"><img src="https://github.com/ultralytics/assets/raw/main/social/logo-social-bilibili.png" width="3%" alt="Ultralytics BiliBili"></a>
  <img src="https://github.com/ultralytics/assets/raw/main/social/logo-transparent.png" width="3%" alt="space">
  <a href="https://ultralytics.com/discord"><img src="https://github.com/ultralytics/assets/raw/main/social/logo-social-discord.png" width="3%" alt="Ultralytics Discord"></a>
</div>
>>>>>>> ec1b8613
<|MERGE_RESOLUTION|>--- conflicted
+++ resolved
@@ -1,10 +1,3 @@
-<<<<<<< HEAD
-<h1>多模态YOLOv8</h1>
-
-<summary><h2>网络结构图</h2></summary>
-<img src="image\net2.png"  width="964" height="776">
-
-=======
 <div align="center">
   <p>
     <a href="https://github.com/ultralytics/assets/releases/tag/v8.2.0" target="_blank">
@@ -25,13 +18,9 @@
     <a href="https://www.kaggle.com/ultralytics/yolov8"><img src="https://kaggle.com/static/images/open-in-kaggle.svg" alt="Open In Kaggle"></a>
 </div>
 <br>
->>>>>>> ec1b8613
-
-<summary><h2>安装</h2></summary>
-
-<<<<<<< HEAD
-Pip install the ultralytics package including all [requirements](https://github.com/ultralytics/ultralytics/blob/main/pyproject.toml) in a [**Python>=3.8**](https://www.python.org/) environment with [**PyTorch>=1.8**](https://pytorch.org/get-started/locally/).
-=======
+
+[Ultralytics](https://ultralytics.com) [YOLOv8](https://github.com/ultralytics/ultralytics) 是一款前沿、最先进（SOTA）的模型，基于先前 YOLO 版本的成功，引入了新功能和改进，进一步提升性能和灵活性。YOLOv8 设计快速、准确且易于使用，使其成为各种物体检测与跟踪、实例分割、图像分类和姿态估计任务的绝佳选择。
+
 我们希望这里的资源能帮助您充分利用 YOLOv8。请浏览 YOLOv8 <a href="https://docs.ultralytics.com/">文档</a> 了解详细信息，在 <a href="https://github.com/ultralytics/ultralytics/issues/new/choose">GitHub</a> 上提交问题以获得支持，并加入我们的 <a href="https://ultralytics.com/discord">Discord</a> 社区进行问题和讨论！
 
 如需申请企业许可，请在 [Ultralytics Licensing](https://ultralytics.com/license) 处填写表格
@@ -65,14 +54,10 @@
 <summary>安装</summary>
 
 使用Pip在一个[**Python>=3.8**](https://www.python.org/)环境中安装`ultralytics`包，此环境还需包含[**PyTorch>=1.8**](https://pytorch.org/get-started/locally/)。这也会安装所有必要的[依赖项](https://github.com/ultralytics/ultralytics/blob/main/pyproject.toml)。
->>>>>>> ec1b8613
 
 [![PyPI - Version](https://img.shields.io/pypi/v/ultralytics?logo=pypi&logoColor=white)](https://pypi.org/project/ultralytics/) [![Downloads](https://static.pepy.tech/badge/ultralytics)](https://pepy.tech/project/ultralytics) [![PyPI - Python Version](https://img.shields.io/pypi/pyversions/ultralytics?logo=python&logoColor=gold)](https://pypi.org/project/ultralytics/)
 
 ```bash
-<<<<<<< HEAD
-pip install -e .
-=======
 pip install ultralytics
 ```
 
@@ -91,35 +76,17 @@
 
 ```bash
 yolo predict model=yolov8n.pt source='https://ultralytics.com/images/bus.jpg'
->>>>>>> ec1b8613
 ```
 
-<summary><h2>训练</h2></summary>
+`yolo` 可用于各种任务和模式，并接受其他参数，例如 `imgsz=640`。查看 YOLOv8 [CLI 文档](https://docs.ultralytics.com/usage/cli)以获取示例。
 
 ### Python
 
-YOLOv8 may also be used directly in a Python environment, and accepts the same [arguments](https://docs.ultralytics.com/usage/cfg/) as in the CLI example above:
+YOLOv8 也可以在 Python 环境中直接使用，并接受与上述 CLI 示例中相同的[参数](https://docs.ultralytics.com/usage/cfg/)：
 
 ```python
-from ultralytics.models.yolo.multispectral import MultispectralDetectionTrainer
-
-<<<<<<< HEAD
-args = dict(task='multispectral', mode='train', model='../../../cfg/models/v8/yolov8l-C2f_RepVit-CSFusion.yaml',
-            data=' ../../../cfg/datasets/LLVIP.yaml', epochs=1, batch=4, project='v8_multispectral',
-            name='train_det')
-trainer = MultispectralDetectionTrainer(overrides=args)
-trainer.train()
-```
-
-<summary><h2>测试</h2></summary>
-
-```python
-model = YOLO(model='../../../cfg/models/v8/yolov8l-C2f_RepVit-CSFusion.yaml', task='multispectral',verbose=True)
-model.predict(
-    ['D:\\DataSets\\LLVIP\\images\\visible\\train\\020344.jpg', 'D:\\DataSets\\LLVIP\\images\\infrared\\train\\020344.jpg'],
-    save=True, name='predict')
-```
-=======
+from ultralytics import YOLO
+
 # 加载模型
 model = YOLO("yolov8n.yaml")  # 从头开始构建新模型
 model = YOLO("yolov8n.pt")  # 加载预训练模型（建议用于训练）
@@ -306,27 +273,14 @@
 ## <div align="center">许可证</div>
 
 Ultralytics 提供两种许可证选项以适应各种使用场景：
->>>>>>> ec1b8613
-
-<summary>Pedestrian Detection (LLVIP)</summary>
-coming soon
-
-| Model<br><sup> | Modality<br><sup> | Param<br><sup> | GFLOPs<br><sup> | AP50<br><sup> | AP75<br><sup> | mAP<br><sup> |
-|----------------|-------------------|----------------|-----------------|---------------|---------------|--------------|
-| CFR            | RGB+T             | -              | -               | -             | -             | -            |
-| GAFF           | RGB+T             | -              | -               | -             | -             | -            |
-| ProbEn         | RGB+T             | -              | -               | -             | -             | -            |
-| CTF            | RGB+T             | -              | -               | -             | -             | -            |
-| CMDFT          | RGB+T             | -              | -               | -             | -             | -            |
-
-
-<<<<<<< HEAD
-<summary><h2>可视化</h2></summary>
-<figure class="half">
-    <img src="image\LLVIP\ours_visible_081305.jpg"  width="482">
-    <img src="image\LLVIP\ours_infrared_081305.jpg"  width="482">
-</figure>
-=======
+
+- **AGPL-3.0 许可证**：这个[OSI 批准](https://opensource.org/licenses/)的开源许可证非常适合学生和爱好者，可以推动开放的协作和知识分享。请查看[LICENSE](https://github.com/ultralytics/ultralytics/blob/main/LICENSE) 文件以了解更多细节。
+- **企业许可证**：专为商业用途设计，该许可证允许将 Ultralytics 的软件和 AI 模型无缝集成到商业产品和服务中，从而绕过 AGPL-3.0 的开源要求。如果您的场景涉及将我们的解决方案嵌入到商业产品中，请通过 [Ultralytics Licensing](https://ultralytics.com/license)与我们联系。
+
+## <div align="center">联系方式</div>
+
+对于 Ultralytics 的错误报告和功能请求，请访问 [GitHub Issues](https://github.com/ultralytics/ultralytics/issues)，并加入我们的 [Discord](https://ultralytics.com/discord) 社区进行问题和讨论！
+
 <br>
 <div align="center">
   <a href="https://github.com/ultralytics"><img src="https://github.com/ultralytics/assets/raw/main/social/logo-social-github.png" width="3%" alt="Ultralytics GitHub"></a>
@@ -342,5 +296,4 @@
   <a href="https://ultralytics.com/bilibili"><img src="https://github.com/ultralytics/assets/raw/main/social/logo-social-bilibili.png" width="3%" alt="Ultralytics BiliBili"></a>
   <img src="https://github.com/ultralytics/assets/raw/main/social/logo-transparent.png" width="3%" alt="space">
   <a href="https://ultralytics.com/discord"><img src="https://github.com/ultralytics/assets/raw/main/social/logo-social-discord.png" width="3%" alt="Ultralytics Discord"></a>
-</div>
->>>>>>> ec1b8613
+</div>