# Ultralytics YOLO 🚀, AGPL-3.0 license
<<<<<<< HEAD

import contextlib
=======
>>>>>>> 73afb79a

import pytest
import torch

from ultralytics import YOLO, download
from ultralytics.utils import ASSETS, DATASETS_DIR, WEIGHTS_DIR, checks

CUDA_IS_AVAILABLE = checks.cuda_is_available()
CUDA_DEVICE_COUNT = checks.cuda_device_count()

MODEL = WEIGHTS_DIR / 'path with spaces' / 'yolov8n.pt'  # test spaces in path
DATA = 'coco8.yaml'
BUS = ASSETS / 'bus.jpg'


def test_checks():
    """Validate CUDA settings against torch CUDA functions."""
    assert torch.cuda.is_available() == CUDA_IS_AVAILABLE
    assert torch.cuda.device_count() == CUDA_DEVICE_COUNT


@pytest.mark.skipif(not CUDA_IS_AVAILABLE, reason='CUDA is not available')
def test_train():
    """Test model training on a minimal dataset."""
    device = 0 if CUDA_DEVICE_COUNT == 1 else [0, 1]
    YOLO(MODEL).train(data=DATA, imgsz=64, epochs=1, device=device)  # requires imgsz>=64


@pytest.mark.skipif(not CUDA_IS_AVAILABLE, reason='CUDA is not available')
def test_predict_multiple_devices():
    """Validate model prediction on multiple devices."""
    model = YOLO('yolov8n.pt')
    model = model.cpu()
    assert str(model.device) == 'cpu'
    _ = model(BUS)  # CPU inference
    assert str(model.device) == 'cpu'

    model = model.to('cuda:0')
    assert str(model.device) == 'cuda:0'
    _ = model(BUS)  # CUDA inference
    assert str(model.device) == 'cuda:0'

    model = model.cpu()
    assert str(model.device) == 'cpu'
    _ = model(BUS)  # CPU inference
    assert str(model.device) == 'cpu'

    model = model.cuda()
    assert str(model.device) == 'cuda:0'
    _ = model(BUS)  # CUDA inference
    assert str(model.device) == 'cuda:0'


@pytest.mark.skipif(not CUDA_IS_AVAILABLE, reason='CUDA is not available')
def test_autobatch():
    """Check batch size for YOLO model using autobatch."""
    from ultralytics.utils.autobatch import check_train_batch_size

    check_train_batch_size(YOLO(MODEL).model.cuda(), imgsz=128, amp=True)


@pytest.mark.skipif(not CUDA_IS_AVAILABLE, reason='CUDA is not available')
def test_utils_benchmarks():
    """Profile YOLO models for performance benchmarks."""
    from ultralytics.utils.benchmarks import ProfileModels

    # Pre-export a dynamic engine model to use dynamic inference
    YOLO(MODEL).export(format='engine', imgsz=32, dynamic=True, batch=1)
    ProfileModels([MODEL], imgsz=32, half=False, min_time=1, num_timed_runs=3, num_warmup_runs=1).profile()


@pytest.mark.skipif(not CUDA_IS_AVAILABLE, reason='CUDA is not available')
def test_predict_sam():
    """Test SAM model prediction with various prompts."""
    from ultralytics import SAM
    from ultralytics.models.sam import Predictor as SAMPredictor

    # Load a model
    model = SAM(WEIGHTS_DIR / 'sam_b.pt')

    # Display model information (optional)
    model.info()

    # Run inference
    model(BUS, device=0)

    # Run inference with bboxes prompt
    model(BUS, bboxes=[439, 437, 524, 709], device=0)

    # Run inference with points prompt
    model(ASSETS / 'zidane.jpg', points=[900, 370], labels=[1], device=0)

    # Create SAMPredictor
    overrides = dict(conf=0.25, task='segment', mode='predict', imgsz=1024, model=WEIGHTS_DIR / 'mobile_sam.pt')
    predictor = SAMPredictor(overrides=overrides)

    # Set image
    predictor.set_image(ASSETS / 'zidane.jpg')  # set with image file
    # predictor(bboxes=[439, 437, 524, 709])
    # predictor(points=[900, 370], labels=[1])

    # Reset image
    predictor.reset_image()


@pytest.mark.skipif(not CUDA_IS_AVAILABLE, reason='CUDA is not available')
<<<<<<< HEAD
def test_model_ray_tune():
    """Tune YOLO model with Ray optimization library."""
    with contextlib.suppress(RuntimeError):  # RuntimeError may be caused by out-of-memory
        YOLO('yolov8n-cls.yaml').tune(use_ray=True,
                                      data='imagenet10',
                                      grace_period=1,
                                      iterations=1,
                                      imgsz=32,
                                      epochs=1,
                                      plots=False,
                                      device='cpu')


@pytest.mark.skipif(not CUDA_IS_AVAILABLE, reason='CUDA is not available')
=======
>>>>>>> 73afb79a
def test_model_tune():
    """Tune YOLO model for performance."""
    YOLO('yolov8n-pose.pt').tune(data='coco8-pose.yaml', plots=False, imgsz=32, epochs=1, iterations=2, device='cpu')
    YOLO('yolov8n-cls.pt').tune(data='imagenet10', plots=False, imgsz=32, epochs=1, iterations=2, device='cpu')


@pytest.mark.skipif(not CUDA_IS_AVAILABLE, reason='CUDA is not available')
def test_pycocotools():
    """Validate model predictions using pycocotools."""
    from ultralytics.models.yolo.detect import DetectionValidator
    from ultralytics.models.yolo.pose import PoseValidator
    from ultralytics.models.yolo.segment import SegmentationValidator

    # Download annotations after each dataset downloads first
    url = 'https://github.com/ultralytics/assets/releases/download/v0.0.0/'

    args = {'model': 'yolov8n.pt', 'data': 'coco8.yaml', 'save_json': True, 'imgsz': 64}
    validator = DetectionValidator(args=args)
    validator()
    validator.is_coco = True
    download(f'{url}instances_val2017.json', dir=DATASETS_DIR / 'coco8/annotations')
    _ = validator.eval_json(validator.stats)

    args = {'model': 'yolov8n-seg.pt', 'data': 'coco8-seg.yaml', 'save_json': True, 'imgsz': 64}
    validator = SegmentationValidator(args=args)
    validator()
    validator.is_coco = True
    download(f'{url}instances_val2017.json', dir=DATASETS_DIR / 'coco8-seg/annotations')
    _ = validator.eval_json(validator.stats)

    args = {'model': 'yolov8n-pose.pt', 'data': 'coco8-pose.yaml', 'save_json': True, 'imgsz': 64}
    validator = PoseValidator(args=args)
    validator()
    validator.is_coco = True
    download(f'{url}person_keypoints_val2017.json', dir=DATASETS_DIR / 'coco8-pose/annotations')
    _ = validator.eval_json(validator.stats)<|MERGE_RESOLUTION|>--- conflicted
+++ resolved
@@ -1,9 +1,4 @@
 # Ultralytics YOLO 🚀, AGPL-3.0 license
-<<<<<<< HEAD
-
-import contextlib
-=======
->>>>>>> 73afb79a
 
 import pytest
 import torch
@@ -110,23 +105,6 @@
 
 
 @pytest.mark.skipif(not CUDA_IS_AVAILABLE, reason='CUDA is not available')
-<<<<<<< HEAD
-def test_model_ray_tune():
-    """Tune YOLO model with Ray optimization library."""
-    with contextlib.suppress(RuntimeError):  # RuntimeError may be caused by out-of-memory
-        YOLO('yolov8n-cls.yaml').tune(use_ray=True,
-                                      data='imagenet10',
-                                      grace_period=1,
-                                      iterations=1,
-                                      imgsz=32,
-                                      epochs=1,
-                                      plots=False,
-                                      device='cpu')
-
-
-@pytest.mark.skipif(not CUDA_IS_AVAILABLE, reason='CUDA is not available')
-=======
->>>>>>> 73afb79a
 def test_model_tune():
     """Tune YOLO model for performance."""
     YOLO('yolov8n-pose.pt').tune(data='coco8-pose.yaml', plots=False, imgsz=32, epochs=1, iterations=2, device='cpu')
