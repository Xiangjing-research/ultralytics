# Ultralytics YOLO 🚀, AGPL-3.0 license
# Default training settings and hyperparameters for medium-augmentation COCO training

task: detect  # (str) YOLO task, i.e. detect, segment, classify, pose
mode: val  # (str) YOLO mode, i.e. train, val, predict, export, track, benchmark

# Train settings -------------------------------------------------------------------------------------------------------
model: ./weights/yolov8l.pt # (str, optional) path to model file, i.e. yolov8n.pt, yolov8n.yaml
data:  ../../../cfg/datasets/LLVIP-vis.yaml # (str, optional) path to data file, i.e. coco128.yaml
epochs: 100  # (int) number of epochs to train for
patience: 50  # (int) epochs to wait for no observable improvement for early stopping of training
batch: 16  # (int) number of images per batch (-1 for AutoBatch)
imgsz: 640  # (int | list) input images size as int for train and val modes, or list[w,h] for predict and export modes
save: True  # (bool) save train checkpoints and predict results
save_period: -1 # (int) Save checkpoint every x epochs (disabled if < 1)
cache: False  # (bool) True/ram, disk or False. Use cache for data loading
device:  # (int | str | list, optional) device to run on, i.e. cuda device=0 or device=0,1,2,3 or device=cpu
workers: 8  # (int) number of worker threads for data loading (per RANK if DDP)
project: runs # (str, optional) project name
name: detect # (str, optional) experiment name, results saved to 'project/name' directory
exist_ok: False  # (bool) whether to overwrite existing experiment
pretrained: True  # (bool | str) whether to use a pretrained model (bool) or a model to load weights from (str)
optimizer: auto  # (str) optimizer to use, choices=[SGD, Adam, Adamax, AdamW, NAdam, RAdam, RMSProp, auto]
verbose: True  # (bool) whether to print verbose output
seed: 0  # (int) random seed for reproducibility
deterministic: True  # (bool) whether to enable deterministic mode
single_cls: False  # (bool) train multi-class data as single-class
rect: False  # (bool) rectangular training if mode='train' or rectangular validation if mode='val'
cos_lr: False  # (bool) use cosine learning rate scheduler
close_mosaic: 10  # (int) disable mosaic augmentation for final epochs (0 to disable)
resume: False  # (bool) resume training from last checkpoint
amp: True  # (bool) Automatic Mixed Precision (AMP) training, choices=[True, False], True runs AMP check
fraction: 1.0  # (float) dataset fraction to train on (default is 1.0, all images in train set)
profile: False  # (bool) profile ONNX and TensorRT speeds during training for loggers
freeze: None  # (int | list, optional) freeze first n layers, or freeze list of layer indices during training
# Segmentation
overlap_mask: True  # (bool) masks should overlap during training (segment train only)
mask_ratio: 4  # (int) mask downsample ratio (segment train only)
# Classification
dropout: 0.0  # (float) use dropout regularization (classify train only)

# Val/Test settings ----------------------------------------------------------------------------------------------------
val: True  # (bool) validate/test during training
split: val  # (str) dataset split to use for validation, i.e. 'val', 'test' or 'train'
save_json: False  # (bool) save results to JSON file
save_hybrid: False  # (bool) save hybrid version of labels (labels + additional predictions)
conf:  # (float, optional) object confidence threshold for detection (default 0.25 predict, 0.001 val)
iou: 0.7  # (float) intersection over union (IoU) threshold for NMS
max_det: 300  # (int) maximum number of detections per image
half: False  # (bool) use half precision (FP16)
dnn: False  # (bool) use OpenCV DNN for ONNX inference
plots: True  # (bool) save plots during train/val

# Prediction settings --------------------------------------------------------------------------------------------------
source:  # (str, optional) source directory for images or videos
show: False  # (bool) show results if possible
save_txt: False  # (bool) save results as .txt file
save_conf: False  # (bool) save results with confidence scores
save_crop: False  # (bool) save cropped images with results
show_labels: True  # (bool) show object labels in plots
show_conf: True  # (bool) show object confidence scores in plots
vid_stride: 1  # (int) video frame-rate stride
stream_buffer: False  # (bool) buffer all streaming frames (True) or return the most recent frame (False)
line_width:   # (int, optional) line width of the bounding boxes, auto if missing
visualize: False  # (bool) visualize model features
augment: False  # (bool) apply image augmentation to prediction sources
agnostic_nms: False  # (bool) class-agnostic NMS
<<<<<<< HEAD
classes: 0 # (int | list[int], optional) filter results by class, i.e. class=0, or class=[0,2,3]
=======
classes:  # (int | list[int], optional) filter results by class, i.e. classes=0, or classes=[0,2,3]
>>>>>>> 742ec7fb
retina_masks: False  # (bool) use high-resolution segmentation masks
boxes: True  # (bool) Show boxes in segmentation predictions

# Export settings ------------------------------------------------------------------------------------------------------
format: torchscript  # (str) format to export to, choices at https://docs.ultralytics.com/modes/export/#export-formats
keras: False  # (bool) use Kera=s
optimize: False  # (bool) TorchScript: optimize for mobile
int8: False  # (bool) CoreML/TF INT8 quantization
dynamic: False  # (bool) ONNX/TF/TensorRT: dynamic axes
simplify: False  # (bool) ONNX: simplify model
opset:  # (int, optional) ONNX: opset version
workspace: 4  # (int) TensorRT: workspace size (GB)
nms: False  # (bool) CoreML: add NMS

# Hyperparameters ------------------------------------------------------------------------------------------------------
lr0: 0.01  # (float) initial learning rate (i.e. SGD=1E-2, Adam=1E-3)
lrf: 0.01  # (float) final learning rate (lr0 * lrf)
momentum: 0.937  # (float) SGD momentum/Adam beta1
weight_decay: 0.0005  # (float) optimizer weight decay 5e-4
warmup_epochs: 3.0  # (float) warmup epochs (fractions ok)
warmup_momentum: 0.8  # (float) warmup initial momentum
warmup_bias_lr: 0.1  # (float) warmup initial bias lr
box: 7.5  # (float) box loss gain
cls: 0.5  # (float) cls loss gain (scale with pixels)
dfl: 1.5  # (float) dfl loss gain
pose: 12.0  # (float) pose loss gain
kobj: 1.0  # (float) keypoint obj loss gain
label_smoothing: 0.0  # (float) label smoothing (fraction)
nbs: 64  # (int) nominal batch size
hsv_h: 0.015  # (float) image HSV-Hue augmentation (fraction)
hsv_s: 0.7  # (float) image HSV-Saturation augmentation (fraction)
hsv_v: 0.4  # (float) image HSV-Value augmentation (fraction)
degrees: 0.0  # (float) image rotation (+/- deg)
translate: 0.1  # (float) image translation (+/- fraction)
scale: 0.5  # (float) image scale (+/- gain)
shear: 0.0  # (float) image shear (+/- deg)
perspective: 0.0  # (float) image perspective (+/- fraction), range 0-0.001
flipud: 0.0  # (float) image flip up-down (probability)
fliplr: 0.5  # (float) image flip left-right (probability)
mosaic: 1.0  # (float) image mosaic (probability)
mixup: 0.0  # (float) image mixup (probability)
copy_paste: 0.0  # (float) segment copy-paste (probability)

# Custom config.yaml ---------------------------------------------------------------------------------------------------
cfg:  # (str, optional) for overriding defaults.yaml

# Tracker settings ------------------------------------------------------------------------------------------------------
tracker: botsort.yaml  # (str) tracker type, choices=[botsort.yaml, bytetrack.yaml]<|MERGE_RESOLUTION|>--- conflicted
+++ resolved
@@ -65,11 +65,7 @@
 visualize: False  # (bool) visualize model features
 augment: False  # (bool) apply image augmentation to prediction sources
 agnostic_nms: False  # (bool) class-agnostic NMS
-<<<<<<< HEAD
 classes: 0 # (int | list[int], optional) filter results by class, i.e. class=0, or class=[0,2,3]
-=======
-classes:  # (int | list[int], optional) filter results by class, i.e. classes=0, or classes=[0,2,3]
->>>>>>> 742ec7fb
 retina_masks: False  # (bool) use high-resolution segmentation masks
 boxes: True  # (bool) Show boxes in segmentation predictions
 
