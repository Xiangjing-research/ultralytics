# Ultralytics YOLO 🚀, AGPL-3.0 license
# Default training settings and hyperparameters for medium-augmentation COCO training

<<<<<<< HEAD
task: multispectral  # (str) YOLO task, i.e. detect, segment, classify, pose,multispectral
mode: train # (str) YOLO mode, i.e. train, val, predict, export, track, benchmark

# Train settings -------------------------------------------------------------------------------------------------------
model: ../../../cfg/models/v8/yolov8l-C2f_RepVit-CSFusion.yaml # (str, optional) path to model file, i.e. yolov8n.pt, yolov8n.yaml
#model: ./weights/yolov8l.pt # (str, optional) path to model file, i.e. yolov8n.pt, yolov8n.yaml
data: ../../../cfg/datasets/LLVIP.yaml # (str, optional) path to data file, i.e. coco128.yaml
epochs: 300  # (int) number of epochs to train for
patience: 50  # (int) epochs to wait for no observable improvement for early stopping of training
batch: 4  # (int) number of images per batch (-1 for AutoBatch)
imgsz: 640  # (int | list) input images size as int for train and val modes, or list[w,h] for predict and export modes
save: True  # (bool) save train checkpoints and predict results
save_period: -1 # (int) Save checkpoint every x epochs (disabled if < 1)
cache: False  # (bool) True/ram, disk or False. Use cache for data loading
device:  # (int | str | list, optional) device to run on, i.e. cuda device=0 or device=0,1,2,3 or device=cpu
workers: 8  # (int) number of worker threads for data loading (per RANK if DDP)
project: v8_multispectral_seg # (str, optional) project name
name: train # (str, optional) experiment name, results saved to 'project/name' directory
exist_ok: False  # (bool) whether to overwrite existing experiment
pretrained: True  # (bool | str) whether to use a pretrained model (bool) or a model to load weights from (str)
optimizer: Adam  # (str) optimizer to use, choices=[SGD, Adam, Adamax, AdamW, NAdam, RAdam, RMSProp, auto]
verbose: True  # (bool) whether to print verbose output
seed: 0  # (int) random seed for reproducibility
deterministic: True  # (bool) whether to enable deterministic mode
single_cls: False  # (bool) train multi-class data as single-class
rect: False  # (bool) rectangular training if mode='train' or rectangular validation if mode='val'
cos_lr: False  # (bool) use cosine learning rate scheduler
close_mosaic: 10  # (int) disable mosaic augmentation for final epochs (0 to disable)
resume: False  # (bool) resume training from last checkpoint
amp: True  # (bool) Automatic Mixed Precision (AMP) training, choices=[True, False], True runs AMP check
fraction: 1.0  # (float) dataset fraction to train on (default is 1.0, all images in train set)
profile: False  # (bool) profile ONNX and TensorRT speeds during training for loggers
freeze: None  # (int | list, optional) freeze first n layers, or freeze list of layer indices during training
=======
task: detect # (str) YOLO task, i.e. detect, segment, classify, pose
mode: train # (str) YOLO mode, i.e. train, val, predict, export, track, benchmark

# Train settings -------------------------------------------------------------------------------------------------------
model: # (str, optional) path to model file, i.e. yolov8n.pt, yolov8n.yaml
data: # (str, optional) path to data file, i.e. coco128.yaml
epochs: 100 # (int) number of epochs to train for
time: # (float, optional) number of hours to train for, overrides epochs if supplied
patience: 100 # (int) epochs to wait for no observable improvement for early stopping of training
batch: 16 # (int) number of images per batch (-1 for AutoBatch)
imgsz: 640 # (int | list) input images size as int for train and val modes, or list[w,h] for predict and export modes
save: True # (bool) save train checkpoints and predict results
save_period: -1 # (int) Save checkpoint every x epochs (disabled if < 1)
cache: False # (bool) True/ram, disk or False. Use cache for data loading
device: # (int | str | list, optional) device to run on, i.e. cuda device=0 or device=0,1,2,3 or device=cpu
workers: 8 # (int) number of worker threads for data loading (per RANK if DDP)
project: # (str, optional) project name
name: # (str, optional) experiment name, results saved to 'project/name' directory
exist_ok: False # (bool) whether to overwrite existing experiment
pretrained: True # (bool | str) whether to use a pretrained model (bool) or a model to load weights from (str)
optimizer: auto # (str) optimizer to use, choices=[SGD, Adam, Adamax, AdamW, NAdam, RAdam, RMSProp, auto]
verbose: True # (bool) whether to print verbose output
seed: 0 # (int) random seed for reproducibility
deterministic: True # (bool) whether to enable deterministic mode
single_cls: False # (bool) train multi-class data as single-class
rect: False # (bool) rectangular training if mode='train' or rectangular validation if mode='val'
cos_lr: False # (bool) use cosine learning rate scheduler
close_mosaic: 10 # (int) disable mosaic augmentation for final epochs (0 to disable)
resume: False # (bool) resume training from last checkpoint
amp: True # (bool) Automatic Mixed Precision (AMP) training, choices=[True, False], True runs AMP check
fraction: 1.0 # (float) dataset fraction to train on (default is 1.0, all images in train set)
profile: False # (bool) profile ONNX and TensorRT speeds during training for loggers
freeze: None # (int | list, optional) freeze first n layers, or freeze list of layer indices during training
multi_scale: False # (bool) Whether to use multiscale during training
>>>>>>> 3208eb72
# Segmentation
overlap_mask: True # (bool) masks should overlap during training (segment train only)
mask_ratio: 4 # (int) mask downsample ratio (segment train only)
# Classification
dropout: 0.0 # (float) use dropout regularization (classify train only)

# Val/Test settings ----------------------------------------------------------------------------------------------------
val: True # (bool) validate/test during training
split: val # (str) dataset split to use for validation, i.e. 'val', 'test' or 'train'
save_json: False # (bool) save results to JSON file
save_hybrid: False # (bool) save hybrid version of labels (labels + additional predictions)
conf: # (float, optional) object confidence threshold for detection (default 0.25 predict, 0.001 val)
iou: 0.7 # (float) intersection over union (IoU) threshold for NMS
max_det: 300 # (int) maximum number of detections per image
half: False # (bool) use half precision (FP16)
dnn: False # (bool) use OpenCV DNN for ONNX inference
plots: True # (bool) save plots and images during train/val

<<<<<<< HEAD
# Prediction settings --------------------------------------------------------------------------------------------------
source:  # (str, optional) source directory for images or videos
show: False  # (bool) show results if possible
save_txt: False  # (bool) save results as .txt file
save_conf: False  # (bool) save results with confidence scores
save_crop: False  # (bool) save cropped images with results
show_labels: True  # (bool) show object labels in plots
show_conf: True  # (bool) show object confidence scores in plots
vid_stride: 1  # (int) video frame-rate stride
stream_buffer: False  # (bool) buffer all streaming frames (True) or return the most recent frame (False)
line_width:   # (int, optional) line width of the bounding boxes, auto if missing
visualize: False  # (bool) visualize model features
augment: False  # (bool) apply image augmentation to prediction sources
agnostic_nms: False  # (bool) class-agnostic NMS
classes: 0  # (int | list[int], optional) filter results by class, i.e. class=0, or class=[0,2,3]
retina_masks: False  # (bool) use high-resolution segmentation masks
boxes: True  # (bool) Show boxes in segmentation predictions
=======
# Predict settings -----------------------------------------------------------------------------------------------------
source: # (str, optional) source directory for images or videos
vid_stride: 1 # (int) video frame-rate stride
stream_buffer: False # (bool) buffer all streaming frames (True) or return the most recent frame (False)
visualize: False # (bool) visualize model features
augment: False # (bool) apply image augmentation to prediction sources
agnostic_nms: False # (bool) class-agnostic NMS
classes: # (int | list[int], optional) filter results by class, i.e. classes=0, or classes=[0,2,3]
retina_masks: False # (bool) use high-resolution segmentation masks
embed: # (list[int], optional) return feature vectors/embeddings from given layers

# Visualize settings ---------------------------------------------------------------------------------------------------
show: False # (bool) show predicted images and videos if environment allows
save_frames: False # (bool) save predicted individual video frames
save_txt: False # (bool) save results as .txt file
save_conf: False # (bool) save results with confidence scores
save_crop: False # (bool) save cropped images with results
show_labels: True # (bool) show prediction labels, i.e. 'person'
show_conf: True # (bool) show prediction confidence, i.e. '0.99'
show_boxes: True # (bool) show prediction boxes
line_width: # (int, optional) line width of the bounding boxes. Scaled to image size if None.
>>>>>>> 3208eb72

# Export settings ------------------------------------------------------------------------------------------------------
format: torchscript # (str) format to export to, choices at https://docs.ultralytics.com/modes/export/#export-formats
keras: False # (bool) use Kera=s
optimize: False # (bool) TorchScript: optimize for mobile
int8: False # (bool) CoreML/TF INT8 quantization
dynamic: False # (bool) ONNX/TF/TensorRT: dynamic axes
simplify: False # (bool) ONNX: simplify model
opset: # (int, optional) ONNX: opset version
workspace: 4 # (int) TensorRT: workspace size (GB)
nms: False # (bool) CoreML: add NMS

# Hyperparameters ------------------------------------------------------------------------------------------------------
lr0: 0.01 # (float) initial learning rate (i.e. SGD=1E-2, Adam=1E-3)
lrf: 0.01 # (float) final learning rate (lr0 * lrf)
momentum: 0.937 # (float) SGD momentum/Adam beta1
weight_decay: 0.0005 # (float) optimizer weight decay 5e-4
warmup_epochs: 3.0 # (float) warmup epochs (fractions ok)
warmup_momentum: 0.8 # (float) warmup initial momentum
warmup_bias_lr: 0.1 # (float) warmup initial bias lr
box: 7.5 # (float) box loss gain
cls: 0.5 # (float) cls loss gain (scale with pixels)
dfl: 1.5 # (float) dfl loss gain
pose: 12.0 # (float) pose loss gain
kobj: 1.0 # (float) keypoint obj loss gain
label_smoothing: 0.0 # (float) label smoothing (fraction)
nbs: 64 # (int) nominal batch size
hsv_h: 0.015 # (float) image HSV-Hue augmentation (fraction)
hsv_s: 0.7 # (float) image HSV-Saturation augmentation (fraction)
hsv_v: 0.4 # (float) image HSV-Value augmentation (fraction)
degrees: 0.0 # (float) image rotation (+/- deg)
translate: 0.1 # (float) image translation (+/- fraction)
scale: 0.5 # (float) image scale (+/- gain)
shear: 0.0 # (float) image shear (+/- deg)
perspective: 0.0 # (float) image perspective (+/- fraction), range 0-0.001
flipud: 0.0 # (float) image flip up-down (probability)
fliplr: 0.5 # (float) image flip left-right (probability)
bgr: 0.0 # (float) image channel BGR (probability)
mosaic: 1.0 # (float) image mosaic (probability)
mixup: 0.0 # (float) image mixup (probability)
copy_paste: 0.0 # (float) segment copy-paste (probability)
auto_augment: randaugment # (str) auto augmentation policy for classification (randaugment, autoaugment, augmix)
erasing: 0.4 # (float) probability of random erasing during classification training (0-0.9), 0 means no erasing, must be less than 1.0.
crop_fraction: 1.0 # (float) image crop fraction for classification (0.1-1), 1.0 means no crop, must be greater than 0.

# Custom config.yaml ---------------------------------------------------------------------------------------------------
cfg: # (str, optional) for overriding defaults.yaml

# Tracker settings ------------------------------------------------------------------------------------------------------
tracker: botsort.yaml # (str) tracker type, choices=[botsort.yaml, bytetrack.yaml]<|MERGE_RESOLUTION|>--- conflicted
+++ resolved
@@ -1,15 +1,14 @@
 # Ultralytics YOLO 🚀, AGPL-3.0 license
 # Default training settings and hyperparameters for medium-augmentation COCO training
 
-<<<<<<< HEAD
 task: multispectral  # (str) YOLO task, i.e. detect, segment, classify, pose,multispectral
 mode: train # (str) YOLO mode, i.e. train, val, predict, export, track, benchmark
 
 # Train settings -------------------------------------------------------------------------------------------------------
 model: ../../../cfg/models/v8/yolov8l-C2f_RepVit-CSFusion.yaml # (str, optional) path to model file, i.e. yolov8n.pt, yolov8n.yaml
-#model: ./weights/yolov8l.pt # (str, optional) path to model file, i.e. yolov8n.pt, yolov8n.yaml
 data: ../../../cfg/datasets/LLVIP.yaml # (str, optional) path to data file, i.e. coco128.yaml
 epochs: 300  # (int) number of epochs to train for
+time: # (float, optional) number of hours to train for, overrides epochs if supplied
 patience: 50  # (int) epochs to wait for no observable improvement for early stopping of training
 batch: 4  # (int) number of images per batch (-1 for AutoBatch)
 imgsz: 640  # (int | list) input images size as int for train and val modes, or list[w,h] for predict and export modes
@@ -35,42 +34,7 @@
 fraction: 1.0  # (float) dataset fraction to train on (default is 1.0, all images in train set)
 profile: False  # (bool) profile ONNX and TensorRT speeds during training for loggers
 freeze: None  # (int | list, optional) freeze first n layers, or freeze list of layer indices during training
-=======
-task: detect # (str) YOLO task, i.e. detect, segment, classify, pose
-mode: train # (str) YOLO mode, i.e. train, val, predict, export, track, benchmark
-
-# Train settings -------------------------------------------------------------------------------------------------------
-model: # (str, optional) path to model file, i.e. yolov8n.pt, yolov8n.yaml
-data: # (str, optional) path to data file, i.e. coco128.yaml
-epochs: 100 # (int) number of epochs to train for
-time: # (float, optional) number of hours to train for, overrides epochs if supplied
-patience: 100 # (int) epochs to wait for no observable improvement for early stopping of training
-batch: 16 # (int) number of images per batch (-1 for AutoBatch)
-imgsz: 640 # (int | list) input images size as int for train and val modes, or list[w,h] for predict and export modes
-save: True # (bool) save train checkpoints and predict results
-save_period: -1 # (int) Save checkpoint every x epochs (disabled if < 1)
-cache: False # (bool) True/ram, disk or False. Use cache for data loading
-device: # (int | str | list, optional) device to run on, i.e. cuda device=0 or device=0,1,2,3 or device=cpu
-workers: 8 # (int) number of worker threads for data loading (per RANK if DDP)
-project: # (str, optional) project name
-name: # (str, optional) experiment name, results saved to 'project/name' directory
-exist_ok: False # (bool) whether to overwrite existing experiment
-pretrained: True # (bool | str) whether to use a pretrained model (bool) or a model to load weights from (str)
-optimizer: auto # (str) optimizer to use, choices=[SGD, Adam, Adamax, AdamW, NAdam, RAdam, RMSProp, auto]
-verbose: True # (bool) whether to print verbose output
-seed: 0 # (int) random seed for reproducibility
-deterministic: True # (bool) whether to enable deterministic mode
-single_cls: False # (bool) train multi-class data as single-class
-rect: False # (bool) rectangular training if mode='train' or rectangular validation if mode='val'
-cos_lr: False # (bool) use cosine learning rate scheduler
-close_mosaic: 10 # (int) disable mosaic augmentation for final epochs (0 to disable)
-resume: False # (bool) resume training from last checkpoint
-amp: True # (bool) Automatic Mixed Precision (AMP) training, choices=[True, False], True runs AMP check
-fraction: 1.0 # (float) dataset fraction to train on (default is 1.0, all images in train set)
-profile: False # (bool) profile ONNX and TensorRT speeds during training for loggers
-freeze: None # (int | list, optional) freeze first n layers, or freeze list of layer indices during training
 multi_scale: False # (bool) Whether to use multiscale during training
->>>>>>> 3208eb72
 # Segmentation
 overlap_mask: True # (bool) masks should overlap during training (segment train only)
 mask_ratio: 4 # (int) mask downsample ratio (segment train only)
@@ -89,25 +53,6 @@
 dnn: False # (bool) use OpenCV DNN for ONNX inference
 plots: True # (bool) save plots and images during train/val
 
-<<<<<<< HEAD
-# Prediction settings --------------------------------------------------------------------------------------------------
-source:  # (str, optional) source directory for images or videos
-show: False  # (bool) show results if possible
-save_txt: False  # (bool) save results as .txt file
-save_conf: False  # (bool) save results with confidence scores
-save_crop: False  # (bool) save cropped images with results
-show_labels: True  # (bool) show object labels in plots
-show_conf: True  # (bool) show object confidence scores in plots
-vid_stride: 1  # (int) video frame-rate stride
-stream_buffer: False  # (bool) buffer all streaming frames (True) or return the most recent frame (False)
-line_width:   # (int, optional) line width of the bounding boxes, auto if missing
-visualize: False  # (bool) visualize model features
-augment: False  # (bool) apply image augmentation to prediction sources
-agnostic_nms: False  # (bool) class-agnostic NMS
-classes: 0  # (int | list[int], optional) filter results by class, i.e. class=0, or class=[0,2,3]
-retina_masks: False  # (bool) use high-resolution segmentation masks
-boxes: True  # (bool) Show boxes in segmentation predictions
-=======
 # Predict settings -----------------------------------------------------------------------------------------------------
 source: # (str, optional) source directory for images or videos
 vid_stride: 1 # (int) video frame-rate stride
@@ -115,7 +60,7 @@
 visualize: False # (bool) visualize model features
 augment: False # (bool) apply image augmentation to prediction sources
 agnostic_nms: False # (bool) class-agnostic NMS
-classes: # (int | list[int], optional) filter results by class, i.e. classes=0, or classes=[0,2,3]
+classes: 0 # (int | list[int], optional) filter results by class, i.e. classes=0, or classes=[0,2,3]
 retina_masks: False # (bool) use high-resolution segmentation masks
 embed: # (list[int], optional) return feature vectors/embeddings from given layers
 
@@ -129,7 +74,6 @@
 show_conf: True # (bool) show prediction confidence, i.e. '0.99'
 show_boxes: True # (bool) show prediction boxes
 line_width: # (int, optional) line width of the bounding boxes. Scaled to image size if None.
->>>>>>> 3208eb72
 
 # Export settings ------------------------------------------------------------------------------------------------------
 format: torchscript # (str) format to export to, choices at https://docs.ultralytics.com/modes/export/#export-formats
