--- conflicted
+++ resolved
@@ -316,11 +316,7 @@
 
     def _get_encoder_input(self, x):
         """Processes and returns encoder inputs by getting projection features from input and concatenating them."""
-<<<<<<< HEAD
-        # get projection features
-=======
         # Get projection features
->>>>>>> 73afb79a
         x = [self.input_proj[i](feat) for i, feat in enumerate(x)]
         # Get encoder inputs
         feats = []
@@ -377,11 +373,7 @@
     # TODO
     def _reset_parameters(self):
         """Initializes or resets the parameters of the model's various components with predefined weights and biases."""
-<<<<<<< HEAD
-        # class and bbox head init
-=======
         # Class and bbox head init
->>>>>>> 73afb79a
         bias_cls = bias_init_with_prob(0.01) / 80 * self.nc
         # NOTE: the weight initialization in `linear_init_` would cause NaN when training with custom datasets.
         # linear_init_(self.enc_score_head)
