--- conflicted
+++ resolved
@@ -215,13 +215,13 @@
         if not self.model:
             self.setup_model(model)
 
-<<<<<<< HEAD
-        # Setup source every time predict is called
-        self.setup_source(source if source is not None else self.args.source)
-
-        # Check if save_dir/ label file exists
-        if self.args.save or self.args.save_txt:
-            (self.save_dir / 'labels' if self.args.save_txt else self.save_dir).mkdir(parents=True, exist_ok=True)
+        with self._lock:  # for thread-safe inference
+            # Setup source every time predict is called
+            self.setup_source(source if source is not None else self.args.source)
+
+            # Check if save_dir/ label file exists
+            if self.args.save or self.args.save_txt:
+                (self.save_dir / "labels" if self.args.save_txt else self.save_dir).mkdir(parents=True, exist_ok=True)
 
         # Warmup model
         if not self.done_warmup:
@@ -230,67 +230,6 @@
                 ch = 6
             self.model.warmup(imgsz=(1 if self.model.pt or self.model.triton else self.dataset.bs, ch, *self.imgsz))
             self.done_warmup = True
-
-        self.seen, self.windows, self.batch, profilers = 0, [], None, (ops.Profile(), ops.Profile(), ops.Profile())
-        self.run_callbacks('on_predict_start')
-        for batch in self.dataset:
-            self.run_callbacks('on_predict_batch_start')
-            self.batch = batch
-            path, im0s, vid_cap, s = batch
-
-            # Preprocess
-            with profilers[0]:
-                im = self.preprocess(im0s)
-
-            # Inference
-            with profilers[1]:
-                preds = self.inference(im, *args, **kwargs)
-
-            # Postprocess
-            with profilers[2]:
-                self.results = self.postprocess(preds, im, im0s)
-            self.run_callbacks('on_predict_postprocess_end')
-
-            # Visualize, save, write results
-            n = len(im0s)
-            for i in range(n):
-                self.seen += 1
-                self.results[i].speed = {
-                    'preprocess': profilers[0].dt * 1E3 / n,
-                    'inference': profilers[1].dt * 1E3 / n,
-                    'postprocess': profilers[2].dt * 1E3 / n}
-                p, im0 = path[i], None if self.source_type.tensor else im0s[i].copy()
-                p = Path(p)
-
-                if self.args.verbose or self.args.save or self.args.save_txt or self.args.show:
-                    s += self.write_results(i, self.results, (p, im, im0))
-                if self.args.save or self.args.save_txt:
-                    self.results[i].save_dir = self.save_dir.__str__()
-                if self.args.show and self.plotted_img is not None:
-                    self.show(p)
-                if self.args.save and self.plotted_img is not None:
-                    im_name = p.parts[4] + '_' + p.name #这里使用第4个字符串，表示visable/infrared
-                    self.save_preds(vid_cap, i, str(self.save_dir / im_name))
-
-            self.run_callbacks('on_predict_batch_end')
-            yield from self.results
-
-            # Print time (inference-only)
-            if self.args.verbose:
-                LOGGER.info(f'{s}{profilers[1].dt * 1E3:.1f}ms')
-=======
-        with self._lock:  # for thread-safe inference
-            # Setup source every time predict is called
-            self.setup_source(source if source is not None else self.args.source)
-
-            # Check if save_dir/ label file exists
-            if self.args.save or self.args.save_txt:
-                (self.save_dir / "labels" if self.args.save_txt else self.save_dir).mkdir(parents=True, exist_ok=True)
-
-            # Warmup model
-            if not self.done_warmup:
-                self.model.warmup(imgsz=(1 if self.model.pt or self.model.triton else self.dataset.bs, 3, *self.imgsz))
-                self.done_warmup = True
 
             self.seen, self.windows, self.batch = 0, [], None
             profilers = (
@@ -319,26 +258,26 @@
                     self.results = self.postprocess(preds, im, im0s)
                 self.run_callbacks("on_predict_postprocess_end")
 
-                # Visualize, save, write results
-                n = len(im0s)
-                for i in range(n):
-                    self.seen += 1
-                    self.results[i].speed = {
-                        "preprocess": profilers[0].dt * 1e3 / n,
-                        "inference": profilers[1].dt * 1e3 / n,
-                        "postprocess": profilers[2].dt * 1e3 / n,
-                    }
-                    if self.args.verbose or self.args.save or self.args.save_txt or self.args.show:
-                        s[i] += self.write_results(i, Path(paths[i]), im, s)
-
-                # Print batch results
-                if self.args.verbose:
-                    LOGGER.info("\n".join(s))
-
-                self.run_callbacks("on_predict_batch_end")
-                yield from self.results
->>>>>>> 3208eb72
-
+            # Visualize, save, write results
+            n = len(im0s)
+            for i in range(n):
+                self.seen += 1
+                self.results[i].speed = {
+                    "preprocess": profilers[0].dt * 1e3 / n,
+                    "inference": profilers[1].dt * 1e3 / n,
+                    "postprocess": profilers[2].dt * 1e3 / n,
+                }
+                if self.args.verbose or self.args.save or self.args.save_txt or self.args.show:
+                    im_name = paths[i].parts[4] + '_' + paths[i].name  # 这里使用第4个字符串，表示visable/infrared
+                    print(im_name)#todo
+                    s[i] += self.write_results(i, Path(paths[i]), im, s)
+
+            # Print batch results
+            if self.args.verbose:
+                LOGGER.info("\n".join(s))
+
+            self.run_callbacks("on_predict_batch_end")
+            yield from self.results
         # Release assets
         for v in self.vid_writer.values():
             if isinstance(v, cv2.VideoWriter):
