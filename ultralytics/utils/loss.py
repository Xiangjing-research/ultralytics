--- conflicted
+++ resolved
@@ -344,15 +344,6 @@
         _, _, mask_h, mask_w = proto.shape
         loss = 0
 
-<<<<<<< HEAD
-        # normalize to 0-1
-        target_bboxes_normalized = target_bboxes / imgsz[[1, 0, 1, 0]]
-
-        # areas of target bboxes
-        marea = xyxy2xywh(target_bboxes_normalized)[..., 2:].prod(2)
-
-        # normalize to mask size
-=======
         # Normalize to 0-1
         target_bboxes_normalized = target_bboxes / imgsz[[1, 0, 1, 0]]
 
@@ -360,7 +351,6 @@
         marea = xyxy2xywh(target_bboxes_normalized)[..., 2:].prod(2)
 
         # Normalize to mask size
->>>>>>> 73afb79a
         mxyxy = target_bboxes_normalized * torch.tensor([mask_w, mask_h, mask_w, mask_h], device=proto.device)
 
         for i, single_i in enumerate(zip(fg_mask, target_gt_idx, pred_masks, proto, mxyxy, marea, masks)):
