--- conflicted
+++ resolved
@@ -877,12 +877,8 @@
     @property
     def keys(self):
         """Returns a list of keys for accessing specific metrics."""
-<<<<<<< HEAD
         return ['metrics/precision(B)', 'metrics/recall(B)', 'metrics/mAP50(B)', 'metrics/mAP75(B)', 'metrics/mAP90(B)',
                 'metrics/mAP50-95(B)']
-=======
-        return ["metrics/precision(B)", "metrics/recall(B)", "metrics/mAP50(B)", "metrics/mAP50-95(B)"]
->>>>>>> 3208eb72
 
     def mean_results(self):
         """Calculate mean of detected objects & return precision, recall, mAP50, and mAP50-95."""
@@ -1006,22 +1002,18 @@
     def keys(self):
         """Returns a list of keys for accessing metrics."""
         return [
-<<<<<<< HEAD
-            'metrics/precision(B)', 'metrics/recall(B)', 'metrics/mAP50(B)', 'metrics/mAP75(B)', 'metrics/mAP90(B)',
+            'metrics/precision(B)',
+            'metrics/recall(B)',
+            'metrics/mAP50(B)',
+            'metrics/mAP75(B)',
+            'metrics/mAP90(B)',
             'metrics/mAP50-95(B)',
-            'metrics/precision(M)', 'metrics/recall(M)', 'metrics/mAP50(M)', 'metrics/mAP75(M)', 'metrics/mAP90(M)',
+            'metrics/precision(M)',
+            'metrics/recall(M)',
+            'metrics/mAP50(M)',
+            'metrics/mAP75(M)',
+            'metrics/mAP90(M)',
             'metrics/mAP50-95(M)']
-=======
-            "metrics/precision(B)",
-            "metrics/recall(B)",
-            "metrics/mAP50(B)",
-            "metrics/mAP50-95(B)",
-            "metrics/precision(M)",
-            "metrics/recall(M)",
-            "metrics/mAP50(M)",
-            "metrics/mAP50-95(M)",
-        ]
->>>>>>> 3208eb72
 
     def mean_results(self):
         """Return the mean metrics for bounding box and segmentation results."""
@@ -1155,23 +1147,19 @@
     def keys(self):
         """Returns list of evaluation metric keys."""
         return [
-<<<<<<< HEAD
-            'metrics/precision(B)', 'metrics/recall(B)', 'metrics/mAP50(B)', 'metrics/mAP75(B)', 'metrics/mAP90(B)',
+            'metrics/precision(B)',
+            'metrics/recall(B)',
+            'metrics/mAP50(B)',
+            'metrics/mAP75(B)',
+            'metrics/mAP90(B)',
             'metrics/mAP50-95(B)',
-            'metrics/precision(P)', 'metrics/recall(P)', 'metrics/mAP50(P)', 'metrics/mAP75(P)', 'metrics/mAP90(P)',
+            'metrics/precision(P)',
+            'metrics/recall(P)',
+            'metrics/mAP50(P)',
+            'metrics/mAP75(P)',
+            'metrics/mAP90(P)',
             'metrics/mAP50-95(P)']
 
-=======
-            "metrics/precision(B)",
-            "metrics/recall(B)",
-            "metrics/mAP50(B)",
-            "metrics/mAP50-95(B)",
-            "metrics/precision(P)",
-            "metrics/recall(P)",
-            "metrics/mAP50(P)",
-            "metrics/mAP50-95(P)",
-        ]
->>>>>>> 3208eb72
 
     def mean_results(self):
         """Return the mean results of box and pose."""
