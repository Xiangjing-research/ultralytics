# Ultralytics YOLO 🚀, AGPL-3.0 license
import json
import os
import time
from pathlib import Path

import numpy as np
import torch

from ultralytics.data import build_dataloader, build_yolo_dataset, converter
from ultralytics.engine.validator import BaseValidator
from ultralytics.nn.modules import GSConv, C2f, C2f_GhostNetV2
from ultralytics.utils import LOGGER, ops, DEFAULT_CFG
from ultralytics.utils.checks import check_requirements
from ultralytics.utils.metrics import ConfusionMatrix, DetMetrics, box_iou
from ultralytics.utils.plotting import output_to_target, plot_images


class DetectionValidator(BaseValidator):
    """
    A class extending the BaseValidator class for validation based on a detection model.

    Example:
        ```python
        from ultralytics.models.yolo.detect import DetectionValidator

        args = dict(model='yolov8n.pt', data='coco8.yaml')
        validator = DetectionValidator(args=args)
        validator()
        ```
    """

    def __init__(self, dataloader=None, save_dir=None, pbar=None, args=None, _callbacks=None):
        """Initialize detection model with necessary variables and settings."""
        super().__init__(dataloader, save_dir, pbar, args, _callbacks)
        self.nt_per_class = None
        self.is_coco = False
        self.is_lvis = False
        self.class_map = None
        self.args.task = "detect"
        self.metrics = DetMetrics(save_dir=self.save_dir, on_plot=self.on_plot)
        self.iouv = torch.linspace(0.5, 0.95, 10)  # IoU vector for mAP@0.5:0.95
        self.niou = self.iouv.numel()
        self.lb = []  # for autolabelling

    def preprocess(self, batch):
        """Preprocesses batch of images for YOLO training."""
        batch["img"] = batch["img"].to(self.device, non_blocking=True)
        batch["img"] = (batch["img"].half() if self.args.half else batch["img"].float()) / 255
        for k in ["batch_idx", "cls", "bboxes"]:
            batch[k] = batch[k].to(self.device)

        if self.args.save_hybrid:
            height, width = batch["img"].shape[2:]
            nb = len(batch["img"])
            bboxes = batch["bboxes"] * torch.tensor((width, height, width, height), device=self.device)
            self.lb = (
                [
                    torch.cat([batch["cls"][batch["batch_idx"] == i], bboxes[batch["batch_idx"] == i]], dim=-1)
                    for i in range(nb)
                ]
                if self.args.save_hybrid
                else []
            )  # for autolabelling

        return batch

    def init_metrics(self, model):
        """Initialize evaluation metrics for YOLO."""
        val = self.data.get(self.args.split, "")  # validation path
        self.is_coco = isinstance(val, str) and "coco" in val and val.endswith(f"{os.sep}val2017.txt")  # is COCO
        self.is_lvis = isinstance(val, str) and "lvis" in val and not self.is_coco  # is LVIS
        self.class_map = converter.coco80_to_coco91_class() if self.is_coco else list(range(len(model.names)))
        self.args.save_json |= (self.is_coco or self.is_lvis) and not self.training  # run on final val if training COCO
        self.names = model.names
        self.nc = len(model.names)
        self.metrics.names = self.names
        self.metrics.plot = self.args.plots
        self.confusion_matrix = ConfusionMatrix(nc=self.nc, conf=self.args.conf)
        self.seen = 0
        self.jdict = []
        self.stats = dict(tp=[], conf=[], pred_cls=[], target_cls=[])

    def get_desc(self):
        """Return a formatted string summarizing class metrics of YOLO model."""
<<<<<<< HEAD
        return ('%22s' + '%11s' * 8) % ('Class', 'Images', 'Instances', 'Box(P', 'R', 'mAP50','mAP75','mAP90', 'mAP50-95)')
=======
        return ("%22s" + "%11s" * 6) % ("Class", "Images", "Instances", "Box(P", "R", "mAP50", "mAP50-95)")
>>>>>>> 3208eb72

    def postprocess(self, preds):
        """Apply Non-maximum suppression to prediction outputs."""
        return ops.non_max_suppression(
            preds,
            self.args.conf,
            self.args.iou,
            labels=self.lb,
            multi_label=True,
            agnostic=self.args.single_cls,
            max_det=self.args.max_det,
        )

    def _prepare_batch(self, si, batch):
        """Prepares a batch of images and annotations for validation."""
        idx = batch["batch_idx"] == si
        cls = batch["cls"][idx].squeeze(-1)
        bbox = batch["bboxes"][idx]
        ori_shape = batch["ori_shape"][si]
        imgsz = batch["img"].shape[2:]
        ratio_pad = batch["ratio_pad"][si]
        if len(cls):
            bbox = ops.xywh2xyxy(bbox) * torch.tensor(imgsz, device=self.device)[[1, 0, 1, 0]]  # target boxes
            ops.scale_boxes(imgsz, bbox, ori_shape, ratio_pad=ratio_pad)  # native-space labels
        return dict(cls=cls, bbox=bbox, ori_shape=ori_shape, imgsz=imgsz, ratio_pad=ratio_pad)

    def _prepare_pred(self, pred, pbatch):
        """Prepares a batch of images and annotations for validation."""
        predn = pred.clone()
        ops.scale_boxes(
            pbatch["imgsz"], predn[:, :4], pbatch["ori_shape"], ratio_pad=pbatch["ratio_pad"]
        )  # native-space pred
        return predn

    def update_metrics(self, preds, batch):
        """Metrics."""
        for si, pred in enumerate(preds):
            self.seen += 1
            npr = len(pred)
            stat = dict(
                conf=torch.zeros(0, device=self.device),
                pred_cls=torch.zeros(0, device=self.device),
                tp=torch.zeros(npr, self.niou, dtype=torch.bool, device=self.device),
            )
            pbatch = self._prepare_batch(si, batch)
            cls, bbox = pbatch.pop("cls"), pbatch.pop("bbox")
            nl = len(cls)
            stat["target_cls"] = cls
            if npr == 0:
                if nl:
                    for k in self.stats.keys():
                        self.stats[k].append(stat[k])
                    if self.args.plots:
                        self.confusion_matrix.process_batch(detections=None, gt_bboxes=bbox, gt_cls=cls)
                continue

            # Predictions
            if self.args.single_cls:
                pred[:, 5] = 0
            predn = self._prepare_pred(pred, pbatch)
            stat["conf"] = predn[:, 4]
            stat["pred_cls"] = predn[:, 5]

            # Evaluate
            if nl:
                stat["tp"] = self._process_batch(predn, bbox, cls)
                if self.args.plots:
                    self.confusion_matrix.process_batch(predn, bbox, cls)
            for k in self.stats.keys():
                self.stats[k].append(stat[k])

            # Save
            if self.args.save_json:
                self.pred_to_json(predn, batch["im_file"][si])
            if self.args.save_txt:
                file = self.save_dir / "labels" / f'{Path(batch["im_file"][si]).stem}.txt'
                self.save_one_txt(predn, self.args.save_conf, pbatch["ori_shape"], file)

    def finalize_metrics(self, *args, **kwargs):
        """Set final values for metrics speed and confusion matrix."""
        self.metrics.speed = self.speed
        self.metrics.confusion_matrix = self.confusion_matrix

    def get_stats(self):
        """Returns metrics statistics and results dictionary."""
        stats = {k: torch.cat(v, 0).cpu().numpy() for k, v in self.stats.items()}  # to numpy
        if len(stats) and stats["tp"].any():
            self.metrics.process(**stats)
        self.nt_per_class = np.bincount(
            stats["target_cls"].astype(int), minlength=self.nc
        )  # number of targets per class
        return self.metrics.results_dict

    def print_results(self):
        """Prints training/validation set metrics per class."""
        pf = "%22s" + "%11i" * 2 + "%11.3g" * len(self.metrics.keys)  # print format
        LOGGER.info(pf % ("all", self.seen, self.nt_per_class.sum(), *self.metrics.mean_results()))
        if self.nt_per_class.sum() == 0:
            LOGGER.warning(f"WARNING ⚠️ no labels found in {self.args.task} set, can not compute metrics without labels")

        # Print results per class
        if self.args.verbose and not self.training and self.nc > 1 and len(self.stats):
            for i, c in enumerate(self.metrics.ap_class_index):
                LOGGER.info(pf % (self.names[c], self.seen, self.nt_per_class[c], *self.metrics.class_result(i)))

        if self.args.plots:
            for normalize in True, False:
                self.confusion_matrix.plot(
                    save_dir=self.save_dir, names=self.names.values(), normalize=normalize, on_plot=self.on_plot
                )

    def _process_batch(self, detections, gt_bboxes, gt_cls):
        """
        Return correct prediction matrix.

        Args:
            detections (torch.Tensor): Tensor of shape [N, 6] representing detections.
                Each detection is of the format: x1, y1, x2, y2, conf, class.
            labels (torch.Tensor): Tensor of shape [M, 5] representing labels.
                Each label is of the format: class, x1, y1, x2, y2.

        Returns:
            (torch.Tensor): Correct prediction matrix of shape [N, 10] for 10 IoU levels.
        """
        iou = box_iou(gt_bboxes, detections[:, :4])
        return self.match_predictions(detections[:, 5], gt_cls, iou)

    def build_dataset(self, img_path, mode="val", batch=None):
        """
        Build YOLO Dataset.

        Args:
            img_path (str): Path to the folder containing images.
            mode (str): `train` mode or `val` mode, users are able to customize different augmentations for each mode.
            batch (int, optional): Size of batches, this is for `rect`. Defaults to None.
        """
        return build_yolo_dataset(self.args, img_path, batch, self.data, mode=mode, stride=self.stride)

    def get_dataloader(self, dataset_path, batch_size):
        """Construct and return dataloader."""
        dataset = self.build_dataset(dataset_path, batch=batch_size, mode="val")
        return build_dataloader(dataset, batch_size, self.args.workers, shuffle=False, rank=-1)  # return dataloader

    def plot_val_samples(self, batch, ni):
        """Plot validation image samples."""
        plot_images(
            batch["img"],
            batch["batch_idx"],
            batch["cls"].squeeze(-1),
            batch["bboxes"],
            paths=batch["im_file"],
            fname=self.save_dir / f"val_batch{ni}_labels.jpg",
            names=self.names,
            on_plot=self.on_plot,
        )

    def plot_predictions(self, batch, preds, ni):
        """Plots predicted bounding boxes on input images and saves the result."""
        plot_images(
            batch["img"],
            *output_to_target(preds, max_det=self.args.max_det),
            paths=batch["im_file"],
            fname=self.save_dir / f"val_batch{ni}_pred.jpg",
            names=self.names,
            on_plot=self.on_plot,
        )  # pred

    def save_one_txt(self, predn, save_conf, shape, file):
        """Save YOLO detections to a txt file in normalized coordinates in a specific format."""
        gn = torch.tensor(shape)[[1, 0, 1, 0]]  # normalization gain whwh
        for *xyxy, conf, cls in predn.tolist():
            xywh = (ops.xyxy2xywh(torch.tensor(xyxy).view(1, 4)) / gn).view(-1).tolist()  # normalized xywh
            line = (cls, *xywh, conf) if save_conf else (cls, *xywh)  # label format
            with open(file, "a") as f:
                f.write(("%g " * len(line)).rstrip() % line + "\n")

    def pred_to_json(self, predn, filename):
        """Serialize YOLO predictions to COCO json format."""
        stem = Path(filename).stem
        image_id = int(stem) if stem.isnumeric() else stem
        box = ops.xyxy2xywh(predn[:, :4])  # xywh
        box[:, :2] -= box[:, 2:] / 2  # xy center to top-left corner
        for p, b in zip(predn.tolist(), box.tolist()):
            self.jdict.append(
                {
                    "image_id": image_id,
                    "category_id": self.class_map[int(p[5])]
                    + (1 if self.is_lvis else 0),  # index starts from 1 if it's lvis
                    "bbox": [round(x, 3) for x in b],
                    "score": round(p[4], 5),
                }
            )

    def eval_json(self, stats):
        """Evaluates YOLO output in JSON format and returns performance statistics."""
        if self.args.save_json and (self.is_coco or self.is_lvis) and len(self.jdict):
            pred_json = self.save_dir / "predictions.json"  # predictions
            anno_json = (
                self.data["path"]
                / "annotations"
                / ("instances_val2017.json" if self.is_coco else f"lvis_v1_{self.args.split}.json")
            )  # annotations
            pkg = "pycocotools" if self.is_coco else "lvis"
            LOGGER.info(f"\nEvaluating {pkg} mAP using {pred_json} and {anno_json}...")
            try:  # https://github.com/cocodataset/cocoapi/blob/master/PythonAPI/pycocoEvalDemo.ipynb
                for x in pred_json, anno_json:
                    assert x.is_file(), f"{x} file not found"
                check_requirements("pycocotools>=2.0.6" if self.is_coco else "lvis>=0.5.3")
                if self.is_coco:
                    from pycocotools.coco import COCO  # noqa
                    from pycocotools.cocoeval import COCOeval  # noqa

                    anno = COCO(str(anno_json))  # init annotations api
                    pred = anno.loadRes(str(pred_json))  # init predictions api (must pass string, not Path)
                    eval = COCOeval(anno, pred, "bbox")
                else:
                    from lvis import LVIS, LVISEval

                    anno = LVIS(str(anno_json))  # init annotations api
                    pred = anno._load_json(str(pred_json))  # init predictions api (must pass string, not Path)
                    eval = LVISEval(anno, pred, "bbox")
                eval.params.imgIds = [int(Path(x).stem) for x in self.dataloader.dataset.im_files]  # images to eval
                eval.evaluate()
                eval.accumulate()
                eval.summarize()
<<<<<<< HEAD
                stats[self.metrics.keys[-1]],stats[self.metrics.keys[-2]],stats[self.metrics.keys[-3]], stats[self.metrics.keys[-4]] = eval.stats[:4]  # update mAP50-95 and mAP50
            except Exception as e:
                LOGGER.warning(f'pycocotools unable to run: {e}')
        return stats


def val(cfg=DEFAULT_CFG, use_python=False):
    """Validate trained YOLO model on validation dataset."""
    model = cfg.model or 'yolov8n.pt'
    data = cfg.data or 'coco128.yaml'

    args = dict(model=model, data=data)
    if use_python:
        from ultralytics import YOLO
        YOLO(model).val(**args)
    else:
        validator = DetectionValidator(args=args)

        validator(model=args['model'])


if __name__ == '__main__':

    from ultralytics import YOLO

    yolo = YOLO(model='../../../cfg/models/v8/yolov8l-C2f_RefConv.yaml', task='detect')
    # c2f = C2f(c1=128, c2=128, shortcut=True)
    # c2f = C2f_GhostNetV2(c1=128, c2=128, shortcut=True)
    # c2f.cuda()
    # x1 = torch.rand(8, 3, 640, 640).cuda()
    #
    # start = time.perf_counter()
    # y = yolo(x1)
    #
    # end = time.perf_counter()
    #
    # print("运行时间：", (end - start) * 1000, "毫秒")
=======
                if self.is_lvis:
                    eval.print_results()  # explicitly call print_results
                # update mAP50-95 and mAP50
                stats[self.metrics.keys[-1]], stats[self.metrics.keys[-2]] = (
                    eval.stats[:2] if self.is_coco else [eval.results["AP50"], eval.results["AP"]]
                )
            except Exception as e:
                LOGGER.warning(f"{pkg} unable to run: {e}")
        return stats
>>>>>>> 3208eb72
<|MERGE_RESOLUTION|>--- conflicted
+++ resolved
@@ -1,7 +1,5 @@
 # Ultralytics YOLO 🚀, AGPL-3.0 license
-import json
 import os
-import time
 from pathlib import Path
 
 import numpy as np
@@ -83,11 +81,7 @@
 
     def get_desc(self):
         """Return a formatted string summarizing class metrics of YOLO model."""
-<<<<<<< HEAD
         return ('%22s' + '%11s' * 8) % ('Class', 'Images', 'Instances', 'Box(P', 'R', 'mAP50','mAP75','mAP90', 'mAP50-95)')
-=======
-        return ("%22s" + "%11s" * 6) % ("Class", "Images", "Instances", "Box(P", "R", "mAP50", "mAP50-95)")
->>>>>>> 3208eb72
 
     def postprocess(self, preds):
         """Apply Non-maximum suppression to prediction outputs."""
@@ -313,10 +307,14 @@
                 eval.evaluate()
                 eval.accumulate()
                 eval.summarize()
-<<<<<<< HEAD
-                stats[self.metrics.keys[-1]],stats[self.metrics.keys[-2]],stats[self.metrics.keys[-3]], stats[self.metrics.keys[-4]] = eval.stats[:4]  # update mAP50-95 and mAP50
+                if self.is_lvis:
+                    eval.print_results()  # explicitly call print_results
+                # update mAP50-95 and mAP50
+                stats[self.metrics.keys[-1]], stats[self.metrics.keys[-2]] = (
+                    eval.stats[:2] if self.is_coco else [eval.results["AP50"], eval.results["AP"]]
+                )
             except Exception as e:
-                LOGGER.warning(f'pycocotools unable to run: {e}')
+                LOGGER.warning(f"{pkg} unable to run: {e}")
         return stats
 
 
@@ -350,15 +348,4 @@
     #
     # end = time.perf_counter()
     #
-    # print("运行时间：", (end - start) * 1000, "毫秒")
-=======
-                if self.is_lvis:
-                    eval.print_results()  # explicitly call print_results
-                # update mAP50-95 and mAP50
-                stats[self.metrics.keys[-1]], stats[self.metrics.keys[-2]] = (
-                    eval.stats[:2] if self.is_coco else [eval.results["AP50"], eval.results["AP"]]
-                )
-            except Exception as e:
-                LOGGER.warning(f"{pkg} unable to run: {e}")
-        return stats
->>>>>>> 3208eb72
+    # print("运行时间：", (end - start) * 1000, "毫秒")