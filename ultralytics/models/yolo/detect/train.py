# Ultralytics YOLO 🚀, AGPL-3.0 license

import math
import random
from copy import copy

import numpy as np
import torch.nn as nn

from ultralytics.data import build_dataloader, build_yolo_dataset
from ultralytics.engine.trainer import BaseTrainer
from ultralytics.models import yolo
from ultralytics.nn.tasks import DetectionModel
from ultralytics.utils import LOGGER, RANK
from ultralytics.utils.plotting import plot_images, plot_labels, plot_results
from ultralytics.utils.torch_utils import de_parallel, torch_distributed_zero_first


class DetectionTrainer(BaseTrainer):
    """
    A class extending the BaseTrainer class for training based on a detection model.

    Example:
        ```python
        from ultralytics.models.yolo.detect import DetectionTrainer

        args = dict(model='yolov8n.pt', data='coco8.yaml', epochs=3)
        trainer = DetectionTrainer(overrides=args)
        trainer.train()
        ```
    """

    def build_dataset(self, img_path, mode="train", batch=None):
        """
        Build YOLO Dataset.

        Args:
            img_path (str): Path to the folder containing images.
            mode (str): `train` mode or `val` mode, users are able to customize different augmentations for each mode.
            batch (int, optional): Size of batches, this is for `rect`. Defaults to None.
        """
        gs = max(int(de_parallel(self.model).stride.max() if self.model else 0), 32)
        return build_yolo_dataset(self.args, img_path, batch, self.data, mode=mode, rect=mode == "val", stride=gs)

    def get_dataloader(self, dataset_path, batch_size=16, rank=0, mode="train"):
        """Construct and return dataloader."""
        assert mode in {"train", "val"}, f"Mode must be 'train' or 'val', not {mode}."
        with torch_distributed_zero_first(rank):  # init dataset *.cache only once if DDP
            dataset = self.build_dataset(dataset_path, mode, batch_size)
        shuffle = mode == "train"
        if getattr(dataset, "rect", False) and shuffle:
            LOGGER.warning("WARNING ⚠️ 'rect=True' is incompatible with DataLoader shuffle, setting shuffle=False")
            shuffle = False
        workers = self.args.workers if mode == "train" else self.args.workers * 2
        return build_dataloader(dataset, batch_size, workers, shuffle, rank)  # return dataloader

    def preprocess_batch(self, batch):
        """Preprocesses a batch of images by scaling and converting to float."""
        batch["img"] = batch["img"].to(self.device, non_blocking=True).float() / 255
        if self.args.multi_scale:
            imgs = batch["img"]
            sz = (
                random.randrange(self.args.imgsz * 0.5, self.args.imgsz * 1.5 + self.stride)
                // self.stride
                * self.stride
            )  # size
            sf = sz / max(imgs.shape[2:])  # scale factor
            if sf != 1:
                ns = [
                    math.ceil(x * sf / self.stride) * self.stride for x in imgs.shape[2:]
                ]  # new shape (stretched to gs-multiple)
                imgs = nn.functional.interpolate(imgs, size=ns, mode="bilinear", align_corners=False)
            batch["img"] = imgs
        return batch

    def set_model_attributes(self):
        """Nl = de_parallel(self.model).model[-1].nl  # number of detection layers (to scale hyps)."""
        # self.args.box *= 3 / nl  # scale to layers
        # self.args.cls *= self.data["nc"] / 80 * 3 / nl  # scale to classes and layers
        # self.args.cls *= (self.args.imgsz / 640) ** 2 * 3 / nl  # scale to image size and layers
        self.model.nc = self.data["nc"]  # attach number of classes to model
        self.model.names = self.data["names"]  # attach class names to model
        self.model.args = self.args  # attach hyperparameters to model
        # TODO: self.model.class_weights = labels_to_class_weights(dataset.labels, nc).to(device) * nc

    def get_model(self, cfg=None, weights=None, verbose=True):
        """Return a YOLO detection model."""
        model = DetectionModel(cfg, nc=self.data["nc"], verbose=verbose and RANK == -1)
        if weights:
            model.load(weights)
        return model

    def get_validator(self):
        """Returns a DetectionValidator for YOLO model validation."""
        self.loss_names = "box_loss", "cls_loss", "dfl_loss"
        return yolo.detect.DetectionValidator(
            self.test_loader, save_dir=self.save_dir, args=copy(self.args), _callbacks=self.callbacks
        )

    def label_loss_items(self, loss_items=None, prefix="train"):
        """
        Returns a loss dict with labelled training loss items tensor.

        Not needed for classification but necessary for segmentation & detection
        """
        keys = [f"{prefix}/{x}" for x in self.loss_names]
        if loss_items is not None:
            loss_items = [round(float(x), 5) for x in loss_items]  # convert tensors to 5 decimal place floats
            return dict(zip(keys, loss_items))
        else:
            return keys

    def progress_string(self):
        """Returns a formatted string of training progress with epoch, GPU memory, loss, instances and size."""
        return ("\n" + "%11s" * (4 + len(self.loss_names))) % (
            "Epoch",
            "GPU_mem",
            *self.loss_names,
            "Instances",
            "Size",
        )

    def plot_training_samples(self, batch, ni):
        """Plots training samples with their annotations."""
        plot_images(
            images=batch["img"],
            batch_idx=batch["batch_idx"],
            cls=batch["cls"].squeeze(-1),
            bboxes=batch["bboxes"],
            paths=batch["im_file"],
            fname=self.save_dir / f"train_batch{ni}.jpg",
            on_plot=self.on_plot,
        )

    def plot_metrics(self):
        """Plots metrics from a CSV file."""
        plot_results(file=self.csv, on_plot=self.on_plot)  # save results.png

    def plot_training_labels(self):
        """Create a labeled training plot of the YOLO model."""
<<<<<<< HEAD
        boxes = np.concatenate([lb['bboxes'] for lb in self.train_loader.dataset.labels], 0)
        cls = np.concatenate([lb['cls'] for lb in self.train_loader.dataset.labels], 0)
        plot_labels(boxes, cls.squeeze(), names=self.data['names'], save_dir=self.save_dir, on_plot=self.on_plot)


if __name__ == '__main__':
    args = dict(task='detect', mode='train', model='../../../cfg/models/v8/yolov8l.yaml',
                data=' ../../../cfg/datasets/LLVIP-vis.yaml', epochs=1, batch=8, project='v8_detect',
                name='train-yolov8-LLVIP')
    trainer = DetectionTrainer(overrides=args)
    trainer.train()
=======
        boxes = np.concatenate([lb["bboxes"] for lb in self.train_loader.dataset.labels], 0)
        cls = np.concatenate([lb["cls"] for lb in self.train_loader.dataset.labels], 0)
        plot_labels(boxes, cls.squeeze(), names=self.data["names"], save_dir=self.save_dir, on_plot=self.on_plot)
>>>>>>> 3208eb72
<|MERGE_RESOLUTION|>--- conflicted
+++ resolved
@@ -138,10 +138,9 @@
 
     def plot_training_labels(self):
         """Create a labeled training plot of the YOLO model."""
-<<<<<<< HEAD
-        boxes = np.concatenate([lb['bboxes'] for lb in self.train_loader.dataset.labels], 0)
-        cls = np.concatenate([lb['cls'] for lb in self.train_loader.dataset.labels], 0)
-        plot_labels(boxes, cls.squeeze(), names=self.data['names'], save_dir=self.save_dir, on_plot=self.on_plot)
+        boxes = np.concatenate([lb["bboxes"] for lb in self.train_loader.dataset.labels], 0)
+        cls = np.concatenate([lb["cls"] for lb in self.train_loader.dataset.labels], 0)
+        plot_labels(boxes, cls.squeeze(), names=self.data["names"], save_dir=self.save_dir, on_plot=self.on_plot)
 
 
 if __name__ == '__main__':
@@ -149,9 +148,4 @@
                 data=' ../../../cfg/datasets/LLVIP-vis.yaml', epochs=1, batch=8, project='v8_detect',
                 name='train-yolov8-LLVIP')
     trainer = DetectionTrainer(overrides=args)
-    trainer.train()
-=======
-        boxes = np.concatenate([lb["bboxes"] for lb in self.train_loader.dataset.labels], 0)
-        cls = np.concatenate([lb["cls"] for lb in self.train_loader.dataset.labels], 0)
-        plot_labels(boxes, cls.squeeze(), names=self.data["names"], save_dir=self.save_dir, on_plot=self.on_plot)
->>>>>>> 3208eb72
+    trainer.train()