# Ultralytics YOLO 🚀, AGPL-3.0 license

import json
from collections import defaultdict
from pathlib import Path

import cv2
import numpy as np

from ultralytics.utils import LOGGER, TQDM
from ultralytics.utils.files import increment_path


def coco91_to_coco80_class():
    """
    Converts 91-index COCO class IDs to 80-index COCO class IDs.

    Returns:
        (list): A list of 91 class IDs where the index represents the 80-index class ID and the value is the
            corresponding 91-index class ID.
    """
    return [
        0, 1, 2, 3, 4, 5, 6, 7, 8, 9, 10, None, 11, 12, 13, 14, 15, 16, 17, 18, 19, 20, 21, 22, 23, None, 24, 25, None,
        None, 26, 27, 28, 29, 30, 31, 32, 33, 34, 35, 36, 37, 38, 39, None, 40, 41, 42, 43, 44, 45, 46, 47, 48, 49, 50,
        51, 52, 53, 54, 55, 56, 57, 58, 59, None, 60, None, None, 61, None, 62, 63, 64, 65, 66, 67, 68, 69, 70, 71, 72,
        None, 73, 74, 75, 76, 77, 78, 79, None]


def coco80_to_coco91_class():  #
    """
    Converts 80-index (val2014) to 91-index (paper).
    For details see https://tech.amikelive.com/node-718/what-object-categories-labels-are-in-coco-dataset/.

    Example:
        ```python
        import numpy as np

        a = np.loadtxt('data/coco.names', dtype='str', delimiter='\n')
        b = np.loadtxt('data/coco_paper.names', dtype='str', delimiter='\n')
        x1 = [list(a[i] == b).index(True) + 1 for i in range(80)]  # darknet to coco
        x2 = [list(b[i] == a).index(True) if any(b[i] == a) else None for i in range(91)]  # coco to darknet
        ```
    """
    return [
        1, 2, 3, 4, 5, 6, 7, 8, 9, 10, 11, 13, 14, 15, 16, 17, 18, 19, 20, 21, 22, 23, 24, 25, 27, 28, 31, 32, 33, 34,
        35, 36, 37, 38, 39, 40, 41, 42, 43, 44, 46, 47, 48, 49, 50, 51, 52, 53, 54, 55, 56, 57, 58, 59, 60, 61, 62, 63,
        64, 65, 67, 70, 72, 73, 74, 75, 76, 77, 78, 79, 80, 81, 82, 84, 85, 86, 87, 88, 89, 90]


def convert_coco(labels_dir='../coco/annotations/',
                 save_dir='coco_converted/',
                 use_segments=False,
                 use_keypoints=False,
                 cls91to80=True):
    """
<<<<<<< HEAD
    Converts COCO dataset annotations to a format suitable for training YOLOv5 models.
=======
    Converts COCO dataset annotations to a YOLO annotation format  suitable for training YOLO models.
>>>>>>> 73afb79a

    Args:
        labels_dir (str, optional): Path to directory containing COCO dataset annotation files.
        save_dir (str, optional): Path to directory to save results to.
        use_segments (bool, optional): Whether to include segmentation masks in the output.
        use_keypoints (bool, optional): Whether to include keypoint annotations in the output.
        cls91to80 (bool, optional): Whether to map 91 COCO class IDs to the corresponding 80 COCO class IDs.

    Example:
        ```python
        from ultralytics.data.converter import convert_coco

        convert_coco('../datasets/coco/annotations/', use_segments=True, use_keypoints=False, cls91to80=True)
        ```

    Output:
        Generates output files in the specified output directory.
    """

    # Create dataset directory
    save_dir = increment_path(save_dir)  # increment if save directory already exists
    for p in save_dir / 'labels', save_dir / 'images':
        p.mkdir(parents=True, exist_ok=True)  # make dir

    # Convert classes
    coco80 = coco91_to_coco80_class()

    # Import json
    for json_file in sorted(Path(labels_dir).resolve().glob('*.json')):
        fn = Path(save_dir) / 'labels' / json_file.stem.replace('instances_', '')  # folder name
        fn.mkdir(parents=True, exist_ok=True)
        with open(json_file) as f:
            data = json.load(f)

        # Create image dict
        images = {f'{x["id"]:d}': x for x in data['images']}
        # Create image-annotations dict
        imgToAnns = defaultdict(list)
        for ann in data['annotations']:
            imgToAnns[ann['image_id']].append(ann)

        # Write labels file
        for img_id, anns in TQDM(imgToAnns.items(), desc=f'Annotations {json_file}'):
            img = images[f'{img_id:d}']
            h, w, f = img['height'], img['width'], img['file_name']

            bboxes = []
            segments = []
            keypoints = []
            for ann in anns:
                if ann['iscrowd']:
                    continue
                # The COCO box format is [top left x, top left y, width, height]
                box = np.array(ann['bbox'], dtype=np.float64)
                box[:2] += box[2:] / 2  # xy top-left corner to center
                box[[0, 2]] /= w  # normalize x
                box[[1, 3]] /= h  # normalize y
                if box[2] <= 0 or box[3] <= 0:  # if w <= 0 and h <= 0
                    continue

                cls = coco80[ann['category_id'] - 1] if cls91to80 else ann['category_id'] - 1  # class
                box = [cls] + box.tolist()
                if box not in bboxes:
                    bboxes.append(box)
                if use_segments and ann.get('segmentation') is not None:
                    if len(ann['segmentation']) == 0:
                        segments.append([])
                        continue
                    elif len(ann['segmentation']) > 1:
                        s = merge_multi_segment(ann['segmentation'])
                        s = (np.concatenate(s, axis=0) / np.array([w, h])).reshape(-1).tolist()
                    else:
                        s = [j for i in ann['segmentation'] for j in i]  # all segments concatenated
                        s = (np.array(s).reshape(-1, 2) / np.array([w, h])).reshape(-1).tolist()
                    s = [cls] + s
                    if s not in segments:
                        segments.append(s)
                if use_keypoints and ann.get('keypoints') is not None:
                    keypoints.append(box + (np.array(ann['keypoints']).reshape(-1, 3) /
                                            np.array([w, h, 1])).reshape(-1).tolist())

            # Write
            with open((fn / f).with_suffix('.txt'), 'a') as file:
                for i in range(len(bboxes)):
                    if use_keypoints:
                        line = *(keypoints[i]),  # cls, box, keypoints
                    else:
                        line = *(segments[i]
                                 if use_segments and len(segments[i]) > 0 else bboxes[i]),  # cls, box or segments
                    file.write(('%g ' * len(line)).rstrip() % line + '\n')

    LOGGER.info(f'COCO data converted successfully.\nResults saved to {save_dir.resolve()}')


def convert_dota_to_yolo_obb(dota_root_path: str):
    """
    Converts DOTA dataset annotations to YOLO OBB (Oriented Bounding Box) format.

    The function processes images in the 'train' and 'val' folders of the DOTA dataset. For each image, it reads the
    associated label from the original labels directory and writes new labels in YOLO OBB format to a new directory.

    Args:
        dota_root_path (str): The root directory path of the DOTA dataset.

    Example:
        ```python
        from ultralytics.data.converter import convert_dota_to_yolo_obb

        convert_dota_to_yolo_obb('path/to/DOTA')
        ```

    Notes:
        The directory structure assumed for the DOTA dataset:
            - DOTA
                - images
                    - train
                    - val
                - labels
                    - train_original
                    - val_original

        After the function execution, the new labels will be saved in:
            - DOTA
                - labels
                    - train
                    - val
    """
    dota_root_path = Path(dota_root_path)

    # Class names to indices mapping
    class_mapping = {
        'plane': 0,
        'ship': 1,
        'storage-tank': 2,
        'baseball-diamond': 3,
        'tennis-court': 4,
        'basketball-court': 5,
        'ground-track-field': 6,
        'harbor': 7,
        'bridge': 8,
        'large-vehicle': 9,
        'small-vehicle': 10,
        'helicopter': 11,
        'roundabout': 12,
        'soccer ball-field': 13,
        'swimming-pool': 14,
        'container-crane': 15,
        'airport': 16,
        'helipad': 17}

    def convert_label(image_name, image_width, image_height, orig_label_dir, save_dir):
        """Converts a single image's DOTA annotation to YOLO OBB format and saves it to a specified directory."""
        orig_label_path = orig_label_dir / f'{image_name}.txt'
        save_path = save_dir / f'{image_name}.txt'

        with orig_label_path.open('r') as f, save_path.open('w') as g:
            lines = f.readlines()
            for line in lines:
                parts = line.strip().split()
                if len(parts) < 9:
                    continue
                class_name = parts[8]
                class_idx = class_mapping[class_name]
                coords = [float(p) for p in parts[:8]]
                normalized_coords = [
                    coords[i] / image_width if i % 2 == 0 else coords[i] / image_height for i in range(8)]
                formatted_coords = ['{:.6g}'.format(coord) for coord in normalized_coords]
                g.write(f"{class_idx} {' '.join(formatted_coords)}\n")

    for phase in ['train', 'val']:
        image_dir = dota_root_path / 'images' / phase
        orig_label_dir = dota_root_path / 'labels' / f'{phase}_original'
        save_dir = dota_root_path / 'labels' / phase

        save_dir.mkdir(parents=True, exist_ok=True)

        image_paths = list(image_dir.iterdir())
        for image_path in TQDM(image_paths, desc=f'Processing {phase} images'):
            if image_path.suffix != '.png':
                continue
            image_name_without_ext = image_path.stem
            img = cv2.imread(str(image_path))
            h, w = img.shape[:2]
            convert_label(image_name_without_ext, w, h, orig_label_dir, save_dir)


def min_index(arr1, arr2):
    """
    Find a pair of indexes with the shortest distance between two arrays of 2D points.

    Args:
        arr1 (np.array): A NumPy array of shape (N, 2) representing N 2D points.
        arr2 (np.array): A NumPy array of shape (M, 2) representing M 2D points.

    Returns:
        (tuple): A tuple containing the indexes of the points with the shortest distance in arr1 and arr2 respectively.
    """
    dis = ((arr1[:, None, :] - arr2[None, :, :]) ** 2).sum(-1)
    return np.unravel_index(np.argmin(dis, axis=None), dis.shape)


def merge_multi_segment(segments):
    """
    Merge multiple segments into one list by connecting the coordinates with the minimum distance between each segment.
    This function connects these coordinates with a thin line to merge all segments into one.

    Args:
        segments (List[List]): Original segmentations in COCO's JSON file.
                               Each element is a list of coordinates, like [segmentation1, segmentation2,...].

    Returns:
        s (List[np.ndarray]): A list of connected segments represented as NumPy arrays.
    """
    s = []
    segments = [np.array(i).reshape(-1, 2) for i in segments]
    idx_list = [[] for _ in range(len(segments))]

    # Record the indexes with min distance between each segment
    for i in range(1, len(segments)):
        idx1, idx2 = min_index(segments[i - 1], segments[i])
        idx_list[i - 1].append(idx1)
        idx_list[i].append(idx2)

    # Use two round to connect all the segments
    for k in range(2):
        # Forward connection
        if k == 0:
            for i, idx in enumerate(idx_list):
                # Middle segments have two indexes, reverse the index of middle segments
                if len(idx) == 2 and idx[0] > idx[1]:
                    idx = idx[::-1]
                    segments[i] = segments[i][::-1, :]

                segments[i] = np.roll(segments[i], -idx[0], axis=0)
                segments[i] = np.concatenate([segments[i], segments[i][:1]])
                # Deal with the first segment and the last one
                if i in [0, len(idx_list) - 1]:
                    s.append(segments[i])
                else:
                    idx = [0, idx[1] - idx[0]]
                    s.append(segments[i][idx[0]:idx[1] + 1])

        else:
            for i in range(len(idx_list) - 1, -1, -1):
                if i not in [0, len(idx_list) - 1]:
                    idx = idx_list[i]
                    nidx = abs(idx[1] - idx[0])
                    s.append(segments[i][nidx:])
    return s<|MERGE_RESOLUTION|>--- conflicted
+++ resolved
@@ -53,11 +53,7 @@
                  use_keypoints=False,
                  cls91to80=True):
     """
-<<<<<<< HEAD
-    Converts COCO dataset annotations to a format suitable for training YOLOv5 models.
-=======
     Converts COCO dataset annotations to a YOLO annotation format  suitable for training YOLO models.
->>>>>>> 73afb79a
 
     Args:
         labels_dir (str, optional): Path to directory containing COCO dataset annotation files.
