# Ultralytics YOLO 🚀, AGPL-3.0 license

import contextlib
import hashlib
import json
import os
import random
import subprocess
import time
import zipfile
from multiprocessing.pool import ThreadPool
from pathlib import Path
from tarfile import is_tarfile

import cv2
import numpy as np
from PIL import Image, ImageOps

from ultralytics.nn.autobackend import check_class_names
from ultralytics.utils import (
    DATASETS_DIR,
    LOGGER,
    NUM_THREADS,
    ROOT,
    SETTINGS_YAML,
    TQDM,
    clean_url,
    colorstr,
    emojis,
    is_dir_writeable,
    yaml_load,
    yaml_save,
)
from ultralytics.utils.checks import check_file, check_font, is_ascii
from ultralytics.utils.downloads import download, safe_download, unzip_file
from ultralytics.utils.ops import segments2boxes

HELP_URL = "See https://docs.ultralytics.com/datasets for dataset formatting guidance."
IMG_FORMATS = {"bmp", "dng", "jpeg", "jpg", "mpo", "png", "tif", "tiff", "webp", "pfm"}  # image suffixes
VID_FORMATS = {"asf", "avi", "gif", "m4v", "mkv", "mov", "mp4", "mpeg", "mpg", "ts", "wmv", "webm"}  # video suffixes
PIN_MEMORY = str(os.getenv("PIN_MEMORY", True)).lower() == "true"  # global pin_memory for dataloaders
FORMATS_HELP_MSG = f"Supported formats are:\nimages: {IMG_FORMATS}\nvideos: {VID_FORMATS}"


def img2label_paths(img_paths):
    """Define label paths as a function of image paths."""
    sa, sb = f"{os.sep}images{os.sep}", f"{os.sep}labels{os.sep}"  # /images/, /labels/ substrings
    return [sb.join(x.rsplit(sa, 1)).rsplit(".", 1)[0] + ".txt" for x in img_paths]


def get_hash(paths):
    """Returns a single hash value of a list of paths (files or dirs)."""
    size = sum(os.path.getsize(p) for p in paths if os.path.exists(p))  # sizes
    h = hashlib.sha256(str(size).encode())  # hash sizes
    h.update("".join(paths).encode())  # hash paths
    return h.hexdigest()  # return hash


def exif_size(img: Image.Image):
    """Returns exif-corrected PIL size."""
    s = img.size  # (width, height)
    if img.format == "JPEG":  # only support JPEG images
        with contextlib.suppress(Exception):
            exif = img.getexif()
            if exif:
                rotation = exif.get(274, None)  # the EXIF key for the orientation tag is 274
                if rotation in {6, 8}:  # rotation 270 or 90
                    s = s[1], s[0]
    return s


def verify_image(args):
    """Verify one image."""
    (im_file, cls), prefix = args
    # Number (found, corrupt), message
    nf, nc, msg = 0, 0, ""
    try:
        im = Image.open(im_file)
        im.verify()  # PIL verify
        shape = exif_size(im)  # image size
        shape = (shape[1], shape[0])  # hw
        assert (shape[0] > 9) & (shape[1] > 9), f"image size {shape} <10 pixels"
        assert im.format.lower() in IMG_FORMATS, f"Invalid image format {im.format}. {FORMATS_HELP_MSG}"
        if im.format.lower() in {"jpg", "jpeg"}:
            with open(im_file, "rb") as f:
                f.seek(-2, 2)
                if f.read() != b"\xff\xd9":  # corrupt JPEG
                    ImageOps.exif_transpose(Image.open(im_file)).save(im_file, "JPEG", subsampling=0, quality=100)
                    msg = f"{prefix}WARNING ⚠️ {im_file}: corrupt JPEG restored and saved"
        nf = 1
    except Exception as e:
        nc = 1
        msg = f"{prefix}WARNING ⚠️ {im_file}: ignoring corrupt image/label: {e}"
    return (im_file, cls), nf, nc, msg


def verify_image_label(args):
    """Verify one image-label pair."""
    im_file, lb_file, prefix, keypoint, num_cls, nkpt, ndim = args
    # Number (missing, found, empty, corrupt), message, segments, keypoints
    nm, nf, ne, nc, msg, segments, keypoints = 0, 0, 0, 0, "", [], None
    try:
        # Verify images
        im = Image.open(im_file)
        im.verify()  # PIL verify
        shape = exif_size(im)  # image size
        shape = (shape[1], shape[0])  # hw
        assert (shape[0] > 9) & (shape[1] > 9), f"image size {shape} <10 pixels"
        assert im.format.lower() in IMG_FORMATS, f"invalid image format {im.format}. {FORMATS_HELP_MSG}"
        if im.format.lower() in {"jpg", "jpeg"}:
            with open(im_file, "rb") as f:
                f.seek(-2, 2)
                if f.read() != b"\xff\xd9":  # corrupt JPEG
                    ImageOps.exif_transpose(Image.open(im_file)).save(im_file, "JPEG", subsampling=0, quality=100)
                    msg = f"{prefix}WARNING ⚠️ {im_file}: corrupt JPEG restored and saved"

        # Verify labels
        if os.path.isfile(lb_file):
            nf = 1  # label found
            with open(lb_file) as f:
                lb = [x.split() for x in f.read().strip().splitlines() if len(x)]
                if any(len(x) > 6 for x in lb) and (not keypoint):  # is segment
                    classes = np.array([x[0] for x in lb], dtype=np.float32)
                    segments = [np.array(x[1:], dtype=np.float32).reshape(-1, 2) for x in lb]  # (cls, xy1...)
                    lb = np.concatenate((classes.reshape(-1, 1), segments2boxes(segments)), 1)  # (cls, xywh)
                lb = np.array(lb, dtype=np.float32)
            nl = len(lb)
            if nl:
                if keypoint:
                    assert lb.shape[1] == (5 + nkpt * ndim), f"labels require {(5 + nkpt * ndim)} columns each"
                    points = lb[:, 5:].reshape(-1, ndim)[:, :2]
                else:
                    assert lb.shape[1] == 5, f"labels require 5 columns, {lb.shape[1]} columns detected"
                    points = lb[:, 1:]
                assert points.max() <= 1, f"non-normalized or out of bounds coordinates {points[points > 1]}"
                assert lb.min() >= 0, f"negative label values {lb[lb < 0]}"

                # All labels
                max_cls = lb[:, 0].max()  # max label count
                assert max_cls <= num_cls, (
                    f"Label class {int(max_cls)} exceeds dataset class count {num_cls}. "
                    f"Possible class labels are 0-{num_cls - 1}"
                )
                _, i = np.unique(lb, axis=0, return_index=True)
                if len(i) < nl:  # duplicate row check
                    lb = lb[i]  # remove duplicates
                    if segments:
                        segments = [segments[x] for x in i]
                    msg = f"{prefix}WARNING ⚠️ {im_file}: {nl - len(i)} duplicate labels removed"
            else:
                ne = 1  # label empty
                lb = np.zeros((0, (5 + nkpt * ndim) if keypoint else 5), dtype=np.float32)
        else:
            nm = 1  # label missing
            lb = np.zeros((0, (5 + nkpt * ndim) if keypoints else 5), dtype=np.float32)
        if keypoint:
            keypoints = lb[:, 5:].reshape(-1, nkpt, ndim)
            if ndim == 2:
                kpt_mask = np.where((keypoints[..., 0] < 0) | (keypoints[..., 1] < 0), 0.0, 1.0).astype(np.float32)
                keypoints = np.concatenate([keypoints, kpt_mask[..., None]], axis=-1)  # (nl, nkpt, 3)
        lb = lb[:, :5]
        return im_file, lb, shape, segments, keypoints, nm, nf, ne, nc, msg
    except Exception as e:
        nc = 1
        msg = f"{prefix}WARNING ⚠️ {im_file}: ignoring corrupt image/label: {e}"
        return [None, None, None, None, None, nm, nf, ne, nc, msg]


def polygon2mask(imgsz, polygons, color=1, downsample_ratio=1):
    """
    Convert a list of polygons to a binary mask of the specified image size.

    Args:
        imgsz (tuple): The size of the image as (height, width).
        polygons (list[np.ndarray]): A list of polygons. Each polygon is an array with shape [N, M], where
                                     N is the number of polygons, and M is the number of points such that M % 2 = 0.
        color (int, optional): The color value to fill in the polygons on the mask. Defaults to 1.
        downsample_ratio (int, optional): Factor by which to downsample the mask. Defaults to 1.

    Returns:
        (np.ndarray): A binary mask of the specified image size with the polygons filled in.
    """
    mask = np.zeros(imgsz, dtype=np.uint8)
    polygons = np.asarray(polygons, dtype=np.int32)
    polygons = polygons.reshape((polygons.shape[0], -1, 2))
    cv2.fillPoly(mask, polygons, color=color)
    nh, nw = (imgsz[0] // downsample_ratio, imgsz[1] // downsample_ratio)
    # Note: fillPoly first then resize is trying to keep the same loss calculation method when mask-ratio=1
    return cv2.resize(mask, (nw, nh))


def polygons2masks(imgsz, polygons, color, downsample_ratio=1):
    """
    Convert a list of polygons to a set of binary masks of the specified image size.

    Args:
        imgsz (tuple): The size of the image as (height, width).
        polygons (list[np.ndarray]): A list of polygons. Each polygon is an array with shape [N, M], where
                                     N is the number of polygons, and M is the number of points such that M % 2 = 0.
        color (int): The color value to fill in the polygons on the masks.
        downsample_ratio (int, optional): Factor by which to downsample each mask. Defaults to 1.

    Returns:
        (np.ndarray): A set of binary masks of the specified image size with the polygons filled in.
    """
    return np.array([polygon2mask(imgsz, [x.reshape(-1)], color, downsample_ratio) for x in polygons])


def polygons2masks_overlap(imgsz, segments, downsample_ratio=1):
    """Return a (640, 640) overlap mask."""
    masks = np.zeros(
        (imgsz[0] // downsample_ratio, imgsz[1] // downsample_ratio),
        dtype=np.int32 if len(segments) > 255 else np.uint8,
    )
    areas = []
    ms = []
    for si in range(len(segments)):
        mask = polygon2mask(imgsz, [segments[si].reshape(-1)], downsample_ratio=downsample_ratio, color=1)
        ms.append(mask)
        areas.append(mask.sum())
    areas = np.asarray(areas)
    index = np.argsort(-areas)
    ms = np.array(ms)[index]
    for i in range(len(segments)):
        mask = ms[i] * (i + 1)
        masks = masks + mask
        masks = np.clip(masks, a_min=0, a_max=i + 1)
    return masks, index


def find_dataset_yaml(path: Path) -> Path:
    """
    Find and return the YAML file associated with a Detect, Segment or Pose dataset.

    This function searches for a YAML file at the root level of the provided directory first, and if not found, it
    performs a recursive search. It prefers YAML files that have the same stem as the provided path. An AssertionError
    is raised if no YAML file is found or if multiple YAML files are found.

    Args:
        path (Path): The directory path to search for the YAML file.

    Returns:
        (Path): The path of the found YAML file.
    """
    files = list(path.glob("*.yaml")) or list(path.rglob("*.yaml"))  # try root level first and then recursive
    assert files, f"No YAML file found in '{path.resolve()}'"
    if len(files) > 1:
        files = [f for f in files if f.stem == path.stem]  # prefer *.yaml files that match
    assert len(files) == 1, f"Expected 1 YAML file in '{path.resolve()}', but found {len(files)}.\n{files}"
    return files[0]

def check_det_dataset(dataset, autodownload=True):
    """
    Download, verify, and/or unzip a dataset if not found locally.

    This function checks the availability of a specified dataset, and if not found, it has the option to download and
    unzip the dataset. It then reads and parses the accompanying YAML data, ensuring key requirements are met and also
    resolves paths related to the dataset.

    Args:
        dataset (str): Path to the dataset or dataset descriptor (like a YAML file).
        autodownload (bool, optional): Whether to automatically download the dataset if not found. Defaults to True.

    Returns:
        (dict): Parsed dataset information and paths.
    """

    file = check_file(dataset)

    # Download (optional)
    extract_dir = ""
    if zipfile.is_zipfile(file) or is_tarfile(file):
        new_dir = safe_download(file, dir=DATASETS_DIR, unzip=True, delete=False)
        file = find_dataset_yaml(DATASETS_DIR / new_dir)
        extract_dir, autodownload = file.parent, False

    # Read YAML
    data = yaml_load(file, append_filename=True)  # dictionary

    # Checks
    for k in "train", "val":
        if k not in data:
            if k != "val" or "validation" not in data:
                raise SyntaxError(
                    emojis(f"{dataset} '{k}:' key missing ❌.\n'train' and 'val' are required in all data YAMLs.")
                )
            LOGGER.info("WARNING ⚠️ renaming data YAML 'validation' key to 'val' to match YOLO format.")
            data["val"] = data.pop("validation")  # replace 'validation' key with 'val' key
    if "names" not in data and "nc" not in data:
        raise SyntaxError(emojis(f"{dataset} key missing ❌.\n either 'names' or 'nc' are required in all data YAMLs."))
    if "names" in data and "nc" in data and len(data["names"]) != data["nc"]:
        raise SyntaxError(emojis(f"{dataset} 'names' length {len(data['names'])} and 'nc: {data['nc']}' must match."))
    if "names" not in data:
        data["names"] = [f"class_{i}" for i in range(data["nc"])]
    else:
        data["nc"] = len(data["names"])

    data["names"] = check_class_names(data["names"])

    # Resolve paths
    path = Path(extract_dir or data.get("path") or Path(data.get("yaml_file", "")).parent)  # dataset root
    if not path.is_absolute():
        path = (DATASETS_DIR / path).resolve()

    # Set paths
    data["path"] = path  # download scripts
    for k in "train", "val", "test", "minival":
        if data.get(k):  # prepend path
            if isinstance(data[k], str):
                x = (path / data[k]).resolve()
                if not x.exists() and data[k].startswith("../"):
                    x = (path / data[k][3:]).resolve()
                data[k] = str(x)
            else:
                data[k] = [str((path / x).resolve()) for x in data[k]]

    # Parse YAML
    val, s = (data.get(x) for x in ("val", "download"))
    if val:
        val = [Path(x).resolve() for x in (val if isinstance(val, list) else [val])]  # val path
        if not all(x.exists() for x in val):
            name = clean_url(dataset)  # dataset name with URL auth stripped
            m = f"\nDataset '{name}' images not found ⚠️, missing path '{[x for x in val if not x.exists()][0]}'"
            if s and autodownload:
                LOGGER.warning(m)
            else:
                m += f"\nNote dataset download directory is '{DATASETS_DIR}'. You can update this in '{SETTINGS_YAML}'"
                raise FileNotFoundError(m)
            t = time.time()
            r = None  # success
            if s.startswith("http") and s.endswith(".zip"):  # URL
                safe_download(url=s, dir=DATASETS_DIR, delete=True)
            elif s.startswith("bash "):  # bash script
                LOGGER.info(f"Running {s} ...")
                r = os.system(s)
            else:  # python script
                exec(s, {"yaml": data})
            dt = f"({round(time.time() - t, 1)}s)"
            s = f"success ✅ {dt}, saved to {colorstr('bold', DATASETS_DIR)}" if r in {0, None} else f"failure {dt} ❌"
            LOGGER.info(f"Dataset download {s}\n")
    check_font("Arial.ttf" if is_ascii(data["names"]) else "Arial.Unicode.ttf")  # download fonts

    return data  # dictionary


def check_cls_dataset(dataset, split=""):
    """
    Checks a classification dataset such as Imagenet.

    This function accepts a `dataset` name and attempts to retrieve the corresponding dataset information.
    If the dataset is not found locally, it attempts to download the dataset from the internet and save it locally.

    Args:
        dataset (str | Path): The name of the dataset.
        split (str, optional): The split of the dataset. Either 'val', 'test', or ''. Defaults to ''.

    Returns:
        (dict): A dictionary containing the following keys:
            - 'train' (Path): The directory path containing the training set of the dataset.
            - 'val' (Path): The directory path containing the validation set of the dataset.
            - 'test' (Path): The directory path containing the test set of the dataset.
            - 'nc' (int): The number of classes in the dataset.
            - 'names' (dict): A dictionary of class names in the dataset.
    """

    # Download (optional if dataset=https://file.zip is passed directly)
    if str(dataset).startswith(("http:/", "https:/")):
        dataset = safe_download(dataset, dir=DATASETS_DIR, unzip=True, delete=False)
    elif Path(dataset).suffix in {".zip", ".tar", ".gz"}:
        file = check_file(dataset)
        dataset = safe_download(file, dir=DATASETS_DIR, unzip=True, delete=False)

    dataset = Path(dataset)
    data_dir = (dataset if dataset.is_dir() else (DATASETS_DIR / dataset)).resolve()
    if not data_dir.is_dir():
        LOGGER.warning(f"\nDataset not found ⚠️, missing path {data_dir}, attempting download...")
        t = time.time()
        if str(dataset) == "imagenet":
            subprocess.run(f"bash {ROOT / 'data/scripts/get_imagenet.sh'}", shell=True, check=True)
        else:
            url = f"https://github.com/ultralytics/yolov5/releases/download/v1.0/{dataset}.zip"
            download(url, dir=data_dir.parent)
        s = f"Dataset download success ✅ ({time.time() - t:.1f}s), saved to {colorstr('bold', data_dir)}\n"
        LOGGER.info(s)
    train_set = data_dir / "train"
    val_set = (
        data_dir / "val"
        if (data_dir / "val").exists()
        else data_dir / "validation"
        if (data_dir / "validation").exists()
        else None
    )  # data/test or data/val
    test_set = data_dir / "test" if (data_dir / "test").exists() else None  # data/val or data/test
    if split == "val" and not val_set:
        LOGGER.warning("WARNING ⚠️ Dataset 'split=val' not found, using 'split=test' instead.")
    elif split == "test" and not test_set:
        LOGGER.warning("WARNING ⚠️ Dataset 'split=test' not found, using 'split=val' instead.")

    nc = len([x for x in (data_dir / "train").glob("*") if x.is_dir()])  # number of classes
    names = [x.name for x in (data_dir / "train").iterdir() if x.is_dir()]  # class names list
    names = dict(enumerate(sorted(names)))

    # Print to console
    for k, v in {"train": train_set, "val": val_set, "test": test_set}.items():
        prefix = f'{colorstr(f"{k}:")} {v}...'
        if v is None:
            LOGGER.info(prefix)
        else:
            files = [path for path in v.rglob("*.*") if path.suffix[1:].lower() in IMG_FORMATS]
            nf = len(files)  # number of files
            nd = len({file.parent for file in files})  # number of directories
            if nf == 0:
                if k == "train":
                    raise FileNotFoundError(emojis(f"{dataset} '{k}:' no training images found ❌ "))
                else:
                    LOGGER.warning(f"{prefix} found {nf} images in {nd} classes: WARNING ⚠️ no images found")
            elif nd != nc:
                LOGGER.warning(f"{prefix} found {nf} images in {nd} classes: ERROR ❌️ requires {nc} classes, not {nd}")
            else:
                LOGGER.info(f"{prefix} found {nf} images in {nd} classes ✅ ")

    return {"train": train_set, "val": val_set, "test": test_set, "nc": nc, "names": names}


class HUBDatasetStats:
    """
    A class for generating HUB dataset JSON and `-hub` dataset directory.

    Args:
        path (str): Path to data.yaml or data.zip (with data.yaml inside data.zip). Default is 'coco8.yaml'.
        task (str): Dataset task. Options are 'detect', 'segment', 'pose', 'classify'. Default is 'detect'.
        autodownload (bool): Attempt to download dataset if not found locally. Default is False.

    Example:
        Download *.zip files from https://github.com/ultralytics/hub/tree/main/example_datasets
            i.e. https://github.com/ultralytics/hub/raw/main/example_datasets/coco8.zip for coco8.zip.
        ```python
        from ultralytics.data.utils import HUBDatasetStats

        stats = HUBDatasetStats('path/to/coco8.zip', task='detect')  # detect dataset
        stats = HUBDatasetStats('path/to/coco8-seg.zip', task='segment')  # segment dataset
        stats = HUBDatasetStats('path/to/coco8-pose.zip', task='pose')  # pose dataset
        stats = HUBDatasetStats('path/to/dota8.zip', task='obb')  # OBB dataset
        stats = HUBDatasetStats('path/to/imagenet10.zip', task='classify')  # classification dataset

        stats.get_json(save=True)
        stats.process_images()
        ```
    """

    def __init__(self, path="coco8.yaml", task="detect", autodownload=False):
        """Initialize class."""
        path = Path(path).resolve()
        LOGGER.info(f"Starting HUB dataset checks for {path}....")

        self.task = task  # detect, segment, pose, classify
        if self.task == "classify":
            unzip_dir = unzip_file(path)
            data = check_cls_dataset(unzip_dir)
            data["path"] = unzip_dir
        else:  # detect, segment, pose
            _, data_dir, yaml_path = self._unzip(Path(path))
            try:
                # Load YAML with checks
                data = yaml_load(yaml_path)
                data["path"] = ""  # strip path since YAML should be in dataset root for all HUB datasets
                yaml_save(yaml_path, data)
                data = check_det_dataset(yaml_path, autodownload)  # dict
                data["path"] = data_dir  # YAML path should be set to '' (relative) or parent (absolute)
            except Exception as e:
                raise Exception("error/HUB/dataset_stats/init") from e

        self.hub_dir = Path(f'{data["path"]}-hub')
        self.im_dir = self.hub_dir / "images"
        self.stats = {"nc": len(data["names"]), "names": list(data["names"].values())}  # statistics dictionary
        self.data = data

    @staticmethod
    def _unzip(path):
        """Unzip data.zip."""
        if not str(path).endswith(".zip"):  # path is data.yaml
            return False, None, path
        unzip_dir = unzip_file(path, path=path.parent)
        assert unzip_dir.is_dir(), (
            f"Error unzipping {path}, {unzip_dir} not found. " f"path/to/abc.zip MUST unzip to path/to/abc/"
        )
        return True, str(unzip_dir), find_dataset_yaml(unzip_dir)  # zipped, data_dir, yaml_path

    def _hub_ops(self, f):
        """Saves a compressed image for HUB previews."""
        compress_one_image(f, self.im_dir / Path(f).name)  # save to dataset-hub

    def get_json(self, save=False, verbose=False):
        """Return dataset JSON for Ultralytics HUB."""

        def _round(labels):
            """Update labels to integer class and 4 decimal place floats."""
            if self.task == "detect":
                coordinates = labels["bboxes"]
<<<<<<< HEAD
            elif self.task == "segment" or self.task == "multispectral_seg":
=======
            elif self.task in {"segment", "obb"}:  # Segment and OBB use segments. OBB segments are normalized xyxyxyxy
>>>>>>> ec1b8613
                coordinates = [x.flatten() for x in labels["segments"]]
            elif self.task == "pose":
                n, nk, nd = labels["keypoints"].shape
                coordinates = np.concatenate((labels["bboxes"], labels["keypoints"].reshape(n, nk * nd)), 1)
            else:
                raise ValueError(f"Undefined dataset task={self.task}.")
            zipped = zip(labels["cls"], coordinates)
            return [[int(c[0]), *(round(float(x), 4) for x in points)] for c, points in zipped]

        for split in "train", "val", "test":
            self.stats[split] = None  # predefine
            path = self.data.get(split)

            # Check split
            if path is None:  # no split
                continue
            files = [f for f in Path(path).rglob("*.*") if f.suffix[1:].lower() in IMG_FORMATS]  # image files in split
            if not files:  # no images
                continue

            # Get dataset statistics
            if self.task == "classify":
                from torchvision.datasets import ImageFolder

                dataset = ImageFolder(self.data[split])

                x = np.zeros(len(dataset.classes)).astype(int)
                for im in dataset.imgs:
                    x[im[1]] += 1

                self.stats[split] = {
                    "instance_stats": {"total": len(dataset), "per_class": x.tolist()},
                    "image_stats": {"total": len(dataset), "unlabelled": 0, "per_class": x.tolist()},
                    "labels": [{Path(k).name: v} for k, v in dataset.imgs],
                }
            else:
                from ultralytics.data import YOLODataset

                dataset = YOLODataset(img_path=self.data[split], data=self.data, task=self.task)
                x = np.array(
                    [
                        np.bincount(label["cls"].astype(int).flatten(), minlength=self.data["nc"])
                        for label in TQDM(dataset.labels, total=len(dataset), desc="Statistics")
                    ]
                )  # shape(128x80)
                self.stats[split] = {
                    "instance_stats": {"total": int(x.sum()), "per_class": x.sum(0).tolist()},
                    "image_stats": {
                        "total": len(dataset),
                        "unlabelled": int(np.all(x == 0, 1).sum()),
                        "per_class": (x > 0).sum(0).tolist(),
                    },
                    "labels": [{Path(k).name: _round(v)} for k, v in zip(dataset.im_files, dataset.labels)],
                }

        # Save, print and return
        if save:
            self.hub_dir.mkdir(parents=True, exist_ok=True)  # makes dataset-hub/
            stats_path = self.hub_dir / "stats.json"
            LOGGER.info(f"Saving {stats_path.resolve()}...")
            with open(stats_path, "w") as f:
                json.dump(self.stats, f)  # save stats.json
        if verbose:
            LOGGER.info(json.dumps(self.stats, indent=2, sort_keys=False))
        return self.stats

    def process_images(self):
        """Compress images for Ultralytics HUB."""
        from ultralytics.data import YOLODataset  # ClassificationDataset

        self.im_dir.mkdir(parents=True, exist_ok=True)  # makes dataset-hub/images/
        for split in "train", "val", "test":
            if self.data.get(split) is None:
                continue
            dataset = YOLODataset(img_path=self.data[split], data=self.data)
            with ThreadPool(NUM_THREADS) as pool:
                for _ in TQDM(pool.imap(self._hub_ops, dataset.im_files), total=len(dataset), desc=f"{split} images"):
                    pass
        LOGGER.info(f"Done. All images saved to {self.im_dir}")
        return self.im_dir


def compress_one_image(f, f_new=None, max_dim=1920, quality=50):
    """
    Compresses a single image file to reduced size while preserving its aspect ratio and quality using either the Python
    Imaging Library (PIL) or OpenCV library. If the input image is smaller than the maximum dimension, it will not be
    resized.

    Args:
        f (str): The path to the input image file.
        f_new (str, optional): The path to the output image file. If not specified, the input file will be overwritten.
        max_dim (int, optional): The maximum dimension (width or height) of the output image. Default is 1920 pixels.
        quality (int, optional): The image compression quality as a percentage. Default is 50%.

    Example:
        ```python
        from pathlib import Path
        from ultralytics.data.utils import compress_one_image

        for f in Path('path/to/dataset').rglob('*.jpg'):
            compress_one_image(f)
        ```
    """

    try:  # use PIL
        im = Image.open(f)
        r = max_dim / max(im.height, im.width)  # ratio
        if r < 1.0:  # image too large
            im = im.resize((int(im.width * r), int(im.height * r)))
        im.save(f_new or f, "JPEG", quality=quality, optimize=True)  # save
    except Exception as e:  # use OpenCV
        LOGGER.info(f"WARNING ⚠️ HUB ops PIL failure {f}: {e}")
        im = cv2.imread(f)
        im_height, im_width = im.shape[:2]
        r = max_dim / max(im_height, im_width)  # ratio
        if r < 1.0:  # image too large
            im = cv2.resize(im, (int(im_width * r), int(im_height * r)), interpolation=cv2.INTER_AREA)
        cv2.imwrite(str(f_new or f), im)


def autosplit(path=DATASETS_DIR / "coco8/images", weights=(0.9, 0.1, 0.0), annotated_only=False):
    """
    Automatically split a dataset into train/val/test splits and save the resulting splits into autosplit_*.txt files.

    Args:
        path (Path, optional): Path to images directory. Defaults to DATASETS_DIR / 'coco8/images'.
        weights (list | tuple, optional): Train, validation, and test split fractions. Defaults to (0.9, 0.1, 0.0).
        annotated_only (bool, optional): If True, only images with an associated txt file are used. Defaults to False.

    Example:
        ```python
        from ultralytics.data.utils import autosplit

        autosplit()
        ```
    """

    path = Path(path)  # images dir
    files = sorted(x for x in path.rglob("*.*") if x.suffix[1:].lower() in IMG_FORMATS)  # image files only
    n = len(files)  # number of files
    random.seed(0)  # for reproducibility
    indices = random.choices([0, 1, 2], weights=weights, k=n)  # assign each image to a split

    txt = ["autosplit_train.txt", "autosplit_val.txt", "autosplit_test.txt"]  # 3 txt files
    for x in txt:
        if (path.parent / x).exists():
            (path.parent / x).unlink()  # remove existing

    LOGGER.info(f"Autosplitting images from {path}" + ", using *.txt labeled images only" * annotated_only)
    for i, img in TQDM(zip(indices, files), total=n):
        if not annotated_only or Path(img2label_paths([str(img)])[0]).exists():  # check label
            with open(path.parent / txt[i], "a") as f:
                f.write(f"./{img.relative_to(path.parent).as_posix()}" + "\n")  # add image to txt file


def load_dataset_cache_file(path):
    """Load an Ultralytics *.cache dictionary from path."""
    import gc

    gc.disable()  # reduce pickle load time https://github.com/ultralytics/ultralytics/pull/1585
    cache = np.load(str(path), allow_pickle=True).item()  # load dict
    gc.enable()
    return cache


def save_dataset_cache_file(prefix, path, x, version):
    """Save an Ultralytics dataset *.cache dictionary x to path."""
    x["version"] = version  # add cache version
    if is_dir_writeable(path.parent):
        if path.exists():
            path.unlink()  # remove *.cache file if exists
        np.save(str(path), x)  # save cache for next time
        path.with_suffix(".cache.npy").rename(path)  # remove .npy suffix
        LOGGER.info(f"{prefix}New cache created: {path}")
    else:
        LOGGER.warning(f"{prefix}WARNING ⚠️ Cache directory {path.parent} is not writeable, cache not saved.")<|MERGE_RESOLUTION|>--- conflicted
+++ resolved
@@ -497,11 +497,7 @@
             """Update labels to integer class and 4 decimal place floats."""
             if self.task == "detect":
                 coordinates = labels["bboxes"]
-<<<<<<< HEAD
-            elif self.task == "segment" or self.task == "multispectral_seg":
-=======
-            elif self.task in {"segment", "obb"}:  # Segment and OBB use segments. OBB segments are normalized xyxyxyxy
->>>>>>> ec1b8613
+            elif self.task in {"segment", "obb", "multispectral_seg"}:
                 coordinates = [x.flatten() for x in labels["segments"]]
             elif self.task == "pose":
                 n, nk, nd = labels["keypoints"].shape
