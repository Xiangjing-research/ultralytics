# Ultralytics YOLO 🚀, AGPL-3.0 license

import contextlib
import hashlib
import json
import os
import random
import subprocess
import time
import zipfile
from multiprocessing.pool import ThreadPool
from pathlib import Path
from tarfile import is_tarfile

import cv2
import numpy as np
from PIL import Image, ImageOps

from ultralytics.nn.autobackend import check_class_names
from ultralytics.utils import (
    DATASETS_DIR,
    LOGGER,
    NUM_THREADS,
    ROOT,
    SETTINGS_YAML,
    TQDM,
    clean_url,
    colorstr,
    emojis,
    yaml_load,
    yaml_save,
    is_dir_writeable,
)
from ultralytics.utils.checks import check_file, check_font, is_ascii
from ultralytics.utils.downloads import download, safe_download, unzip_file
from ultralytics.utils.ops import segments2boxes

HELP_URL = "See https://docs.ultralytics.com/datasets/detect for dataset formatting guidance."
IMG_FORMATS = {"bmp", "dng", "jpeg", "jpg", "mpo", "png", "tif", "tiff", "webp", "pfm"}  # image suffixes
VID_FORMATS = {"asf", "avi", "gif", "m4v", "mkv", "mov", "mp4", "mpeg", "mpg", "ts", "wmv", "webm"}  # video suffixes
PIN_MEMORY = str(os.getenv("PIN_MEMORY", True)).lower() == "true"  # global pin_memory for dataloaders
FORMATS_HELP_MSG = f"Supported formats are:\nimages: {IMG_FORMATS}\nvideos: {VID_FORMATS}"


def img2label_paths(img_paths):
    """Define label paths as a function of image paths."""
    sa, sb = f"{os.sep}images{os.sep}", f"{os.sep}labels{os.sep}"  # /images/, /labels/ substrings
    return [sb.join(x.rsplit(sa, 1)).rsplit(".", 1)[0] + ".txt" for x in img_paths]


def get_hash(paths):
    """Returns a single hash value of a list of paths (files or dirs)."""
    size = sum(os.path.getsize(p) for p in paths if os.path.exists(p))  # sizes
    h = hashlib.sha256(str(size).encode())  # hash sizes
    h.update("".join(paths).encode())  # hash paths
    return h.hexdigest()  # return hash


def exif_size(img: Image.Image):
    """Returns exif-corrected PIL size."""
    s = img.size  # (width, height)
    if img.format == "JPEG":  # only support JPEG images
        with contextlib.suppress(Exception):
            exif = img.getexif()
            if exif:
                rotation = exif.get(274, None)  # the EXIF key for the orientation tag is 274
                if rotation in {6, 8}:  # rotation 270 or 90
                    s = s[1], s[0]
    return s


def verify_image(args):
    """Verify one image."""
    (im_file, cls), prefix = args
    # Number (found, corrupt), message
    nf, nc, msg = 0, 0, ""
    try:
        im = Image.open(im_file)
        im.verify()  # PIL verify
        shape = exif_size(im)  # image size
        shape = (shape[1], shape[0])  # hw
        assert (shape[0] > 9) & (shape[1] > 9), f"image size {shape} <10 pixels"
        assert im.format.lower() in IMG_FORMATS, f"Invalid image format {im.format}. {FORMATS_HELP_MSG}"
        if im.format.lower() in {"jpg", "jpeg"}:
            with open(im_file, "rb") as f:
                f.seek(-2, 2)
                if f.read() != b"\xff\xd9":  # corrupt JPEG
                    ImageOps.exif_transpose(Image.open(im_file)).save(im_file, "JPEG", subsampling=0, quality=100)
                    msg = f"{prefix}WARNING ⚠️ {im_file}: corrupt JPEG restored and saved"
        nf = 1
    except Exception as e:
        nc = 1
        msg = f"{prefix}WARNING ⚠️ {im_file}: ignoring corrupt image/label: {e}"
    return (im_file, cls), nf, nc, msg


def verify_image_label(args):
    """Verify one image-label pair."""
    im_file, lb_file, prefix, keypoint, num_cls, nkpt, ndim = args
    # Number (missing, found, empty, corrupt), message, segments, keypoints
    nm, nf, ne, nc, msg, segments, keypoints = 0, 0, 0, 0, "", [], None
    try:
        # Verify images
        im = Image.open(im_file)
        im.verify()  # PIL verify
        shape = exif_size(im)  # image size
        shape = (shape[1], shape[0])  # hw
        assert (shape[0] > 9) & (shape[1] > 9), f"image size {shape} <10 pixels"
        assert im.format.lower() in IMG_FORMATS, f"invalid image format {im.format}. {FORMATS_HELP_MSG}"
        if im.format.lower() in {"jpg", "jpeg"}:
            with open(im_file, "rb") as f:
                f.seek(-2, 2)
                if f.read() != b"\xff\xd9":  # corrupt JPEG
                    ImageOps.exif_transpose(Image.open(im_file)).save(im_file, "JPEG", subsampling=0, quality=100)
                    msg = f"{prefix}WARNING ⚠️ {im_file}: corrupt JPEG restored and saved"

        # Verify labels
        if os.path.isfile(lb_file):
            nf = 1  # label found
            with open(lb_file) as f:
                lb = [x.split() for x in f.read().strip().splitlines() if len(x)]
                if any(len(x) > 6 for x in lb) and (not keypoint):  # is segment
                    classes = np.array([x[0] for x in lb], dtype=np.float32)
                    segments = [np.array(x[1:], dtype=np.float32).reshape(-1, 2) for x in lb]  # (cls, xy1...)
                    lb = np.concatenate((classes.reshape(-1, 1), segments2boxes(segments)), 1)  # (cls, xywh)
                lb = np.array(lb, dtype=np.float32)
            nl = len(lb)
            if nl:
                if keypoint:
                    assert lb.shape[1] == (5 + nkpt * ndim), f"labels require {(5 + nkpt * ndim)} columns each"
                    points = lb[:, 5:].reshape(-1, ndim)[:, :2]
                else:
                    assert lb.shape[1] == 5, f"labels require 5 columns, {lb.shape[1]} columns detected"
                    points = lb[:, 1:]
                assert points.max() <= 1, f"non-normalized or out of bounds coordinates {points[points > 1]}"
                assert lb.min() >= 0, f"negative label values {lb[lb < 0]}"

                # All labels
                max_cls = lb[:, 0].max()  # max label count
                assert max_cls <= num_cls, (
                    f"Label class {int(max_cls)} exceeds dataset class count {num_cls}. "
                    f"Possible class labels are 0-{num_cls - 1}"
                )
                _, i = np.unique(lb, axis=0, return_index=True)
                if len(i) < nl:  # duplicate row check
                    lb = lb[i]  # remove duplicates
                    if segments:
                        segments = [segments[x] for x in i]
                    msg = f"{prefix}WARNING ⚠️ {im_file}: {nl - len(i)} duplicate labels removed"
            else:
                ne = 1  # label empty
                lb = np.zeros((0, (5 + nkpt * ndim) if keypoint else 5), dtype=np.float32)
        else:
            nm = 1  # label missing
            lb = np.zeros((0, (5 + nkpt * ndim) if keypoints else 5), dtype=np.float32)
        if keypoint:
            keypoints = lb[:, 5:].reshape(-1, nkpt, ndim)
            if ndim == 2:
                kpt_mask = np.where((keypoints[..., 0] < 0) | (keypoints[..., 1] < 0), 0.0, 1.0).astype(np.float32)
                keypoints = np.concatenate([keypoints, kpt_mask[..., None]], axis=-1)  # (nl, nkpt, 3)
        lb = lb[:, :5]
        return im_file, lb, shape, segments, keypoints, nm, nf, ne, nc, msg
    except Exception as e:
        nc = 1
        msg = f"{prefix}WARNING ⚠️ {im_file}: ignoring corrupt image/label: {e}"
        return [None, None, None, None, None, nm, nf, ne, nc, msg]


def polygon2mask(imgsz, polygons, color=1, downsample_ratio=1):
    """
    Convert a list of polygons to a binary mask of the specified image size.

    Args:
        imgsz (tuple): The size of the image as (height, width).
        polygons (list[np.ndarray]): A list of polygons. Each polygon is an array with shape [N, M], where
                                     N is the number of polygons, and M is the number of points such that M % 2 = 0.
        color (int, optional): The color value to fill in the polygons on the mask. Defaults to 1.
        downsample_ratio (int, optional): Factor by which to downsample the mask. Defaults to 1.

    Returns:
        (np.ndarray): A binary mask of the specified image size with the polygons filled in.
    """
    mask = np.zeros(imgsz, dtype=np.uint8)
    polygons = np.asarray(polygons, dtype=np.int32)
    polygons = polygons.reshape((polygons.shape[0], -1, 2))
    cv2.fillPoly(mask, polygons, color=color)
    nh, nw = (imgsz[0] // downsample_ratio, imgsz[1] // downsample_ratio)
    # Note: fillPoly first then resize is trying to keep the same loss calculation method when mask-ratio=1
    return cv2.resize(mask, (nw, nh))


def polygons2masks(imgsz, polygons, color, downsample_ratio=1):
    """
    Convert a list of polygons to a set of binary masks of the specified image size.

    Args:
        imgsz (tuple): The size of the image as (height, width).
        polygons (list[np.ndarray]): A list of polygons. Each polygon is an array with shape [N, M], where
                                     N is the number of polygons, and M is the number of points such that M % 2 = 0.
        color (int): The color value to fill in the polygons on the masks.
        downsample_ratio (int, optional): Factor by which to downsample each mask. Defaults to 1.

    Returns:
        (np.ndarray): A set of binary masks of the specified image size with the polygons filled in.
    """
    return np.array([polygon2mask(imgsz, [x.reshape(-1)], color, downsample_ratio) for x in polygons])


def polygons2masks_overlap(imgsz, segments, downsample_ratio=1):
    """Return a (640, 640) overlap mask."""
    masks = np.zeros(
        (imgsz[0] // downsample_ratio, imgsz[1] // downsample_ratio),
        dtype=np.int32 if len(segments) > 255 else np.uint8,
    )
    areas = []
    ms = []
    for si in range(len(segments)):
        mask = polygon2mask(imgsz, [segments[si].reshape(-1)], downsample_ratio=downsample_ratio, color=1)
        ms.append(mask)
        areas.append(mask.sum())
    areas = np.asarray(areas)
    index = np.argsort(-areas)
    ms = np.array(ms)[index]
    for i in range(len(segments)):
        mask = ms[i] * (i + 1)
        masks = masks + mask
        masks = np.clip(masks, a_min=0, a_max=i + 1)
    return masks, index


def find_dataset_yaml(path: Path) -> Path:
    """
    Find and return the YAML file associated with a Detect, Segment or Pose dataset.

    This function searches for a YAML file at the root level of the provided directory first, and if not found, it
    performs a recursive search. It prefers YAML files that have the same stem as the provided path. An AssertionError
    is raised if no YAML file is found or if multiple YAML files are found.

    Args:
        path (Path): The directory path to search for the YAML file.

    Returns:
        (Path): The path of the found YAML file.
    """
    files = list(path.glob("*.yaml")) or list(path.rglob("*.yaml"))  # try root level first and then recursive
    assert files, f"No YAML file found in '{path.resolve()}'"
    if len(files) > 1:
        files = [f for f in files if f.stem == path.stem]  # prefer *.yaml files that match
    assert len(files) == 1, f"Expected 1 YAML file in '{path.resolve()}', but found {len(files)}.\n{files}"
    return files[0]

def check_det_dataset(dataset, autodownload=True):
    """
    Download, verify, and/or unzip a dataset if not found locally.

    This function checks the availability of a specified dataset, and if not found, it has the option to download and
    unzip the dataset. It then reads and parses the accompanying YAML data, ensuring key requirements are met and also
    resolves paths related to the dataset.

    Args:
        dataset (str): Path to the dataset or dataset descriptor (like a YAML file).
        autodownload (bool, optional): Whether to automatically download the dataset if not found. Defaults to True.

    Returns:
        (dict): Parsed dataset information and paths.
    """

    file = check_file(dataset)

    # Download (optional)
    extract_dir = ""
    if zipfile.is_zipfile(file) or is_tarfile(file):
        new_dir = safe_download(file, dir=DATASETS_DIR, unzip=True, delete=False)
        file = find_dataset_yaml(DATASETS_DIR / new_dir)
        extract_dir, autodownload = file.parent, False

    # Read YAML
    data = yaml_load(file, append_filename=True)  # dictionary

    # Checks
    for k in "train", "val":
        if k not in data:
            if k != "val" or "validation" not in data:
                raise SyntaxError(
                    emojis(f"{dataset} '{k}:' key missing ❌.\n'train' and 'val' are required in all data YAMLs.")
                )
            LOGGER.info("WARNING ⚠️ renaming data YAML 'validation' key to 'val' to match YOLO format.")
            data["val"] = data.pop("validation")  # replace 'validation' key with 'val' key
    if "names" not in data and "nc" not in data:
        raise SyntaxError(emojis(f"{dataset} key missing ❌.\n either 'names' or 'nc' are required in all data YAMLs."))
    if "names" in data and "nc" in data and len(data["names"]) != data["nc"]:
        raise SyntaxError(emojis(f"{dataset} 'names' length {len(data['names'])} and 'nc: {data['nc']}' must match."))
    if "names" not in data:
        data["names"] = [f"class_{i}" for i in range(data["nc"])]
    else:
        data["nc"] = len(data["names"])

    data["names"] = check_class_names(data["names"])

    # Resolve paths
    path = Path(extract_dir or data.get("path") or Path(data.get("yaml_file", "")).parent)  # dataset root
    if not path.is_absolute():
        path = (DATASETS_DIR / path).resolve()

    # Set paths
    data["path"] = path  # download scripts
    for k in "train", "val", "test", "minival":
        if data.get(k):  # prepend path
            if isinstance(data[k], str):
                x = (path / data[k]).resolve()
                if not x.exists() and data[k].startswith("../"):
                    x = (path / data[k][3:]).resolve()
                data[k] = str(x)
            else:
                data[k] = [str((path / x).resolve()) for x in data[k]]

    # Parse YAML
    val, s = (data.get(x) for x in ("val", "download"))
    if val:
        val = [Path(x).resolve() for x in (val if isinstance(val, list) else [val])]  # val path
        if not all(x.exists() for x in val):
            name = clean_url(dataset)  # dataset name with URL auth stripped
            m = f"\nDataset '{name}' images not found ⚠️, missing path '{[x for x in val if not x.exists()][0]}'"
            if s and autodownload:
                LOGGER.warning(m)
            else:
                m += f"\nNote dataset download directory is '{DATASETS_DIR}'. You can update this in '{SETTINGS_YAML}'"
                raise FileNotFoundError(m)
            t = time.time()
            r = None  # success
            if s.startswith("http") and s.endswith(".zip"):  # URL
                safe_download(url=s, dir=DATASETS_DIR, delete=True)
            elif s.startswith("bash "):  # bash script
                LOGGER.info(f"Running {s} ...")
                r = os.system(s)
            else:  # python script
                exec(s, {"yaml": data})
            dt = f"({round(time.time() - t, 1)}s)"
            s = f"success ✅ {dt}, saved to {colorstr('bold', DATASETS_DIR)}" if r in {0, None} else f"failure {dt} ❌"
            LOGGER.info(f"Dataset download {s}\n")
    check_font("Arial.ttf" if is_ascii(data["names"]) else "Arial.Unicode.ttf")  # download fonts

    return data  # dictionary


def check_cls_dataset(dataset, split=""):
    """
    Checks a classification dataset such as Imagenet.

    This function accepts a `dataset` name and attempts to retrieve the corresponding dataset information.
    If the dataset is not found locally, it attempts to download the dataset from the internet and save it locally.

    Args:
        dataset (str | Path): The name of the dataset.
        split (str, optional): The split of the dataset. Either 'val', 'test', or ''. Defaults to ''.

    Returns:
        (dict): A dictionary containing the following keys:
            - 'train' (Path): The directory path containing the training set of the dataset.
            - 'val' (Path): The directory path containing the validation set of the dataset.
            - 'test' (Path): The directory path containing the test set of the dataset.
            - 'nc' (int): The number of classes in the dataset.
            - 'names' (dict): A dictionary of class names in the dataset.
    """

    # Download (optional if dataset=https://file.zip is passed directly)
    if str(dataset).startswith(("http:/", "https:/")):
        dataset = safe_download(dataset, dir=DATASETS_DIR, unzip=True, delete=False)
    elif Path(dataset).suffix in {".zip", ".tar", ".gz"}:
        file = check_file(dataset)
        dataset = safe_download(file, dir=DATASETS_DIR, unzip=True, delete=False)

    dataset = Path(dataset)
    data_dir = (dataset if dataset.is_dir() else (DATASETS_DIR / dataset)).resolve()
    if not data_dir.is_dir():
        LOGGER.warning(f"\nDataset not found ⚠️, missing path {data_dir}, attempting download...")
        t = time.time()
        if str(dataset) == "imagenet":
            subprocess.run(f"bash {ROOT / 'data/scripts/get_imagenet.sh'}", shell=True, check=True)
        else:
            url = f"https://github.com/ultralytics/yolov5/releases/download/v1.0/{dataset}.zip"
            download(url, dir=data_dir.parent)
        s = f"Dataset download success ✅ ({time.time() - t:.1f}s), saved to {colorstr('bold', data_dir)}\n"
        LOGGER.info(s)
    train_set = data_dir / "train"
    val_set = (
        data_dir / "val"
        if (data_dir / "val").exists()
        else data_dir / "validation"
        if (data_dir / "validation").exists()
        else None
    )  # data/test or data/val
    test_set = data_dir / "test" if (data_dir / "test").exists() else None  # data/val or data/test
    if split == "val" and not val_set:
        LOGGER.warning("WARNING ⚠️ Dataset 'split=val' not found, using 'split=test' instead.")
    elif split == "test" and not test_set:
        LOGGER.warning("WARNING ⚠️ Dataset 'split=test' not found, using 'split=val' instead.")

    nc = len([x for x in (data_dir / "train").glob("*") if x.is_dir()])  # number of classes
    names = [x.name for x in (data_dir / "train").iterdir() if x.is_dir()]  # class names list
    names = dict(enumerate(sorted(names)))

    # Print to console
    for k, v in {"train": train_set, "val": val_set, "test": test_set}.items():
        prefix = f'{colorstr(f"{k}:")} {v}...'
        if v is None:
            LOGGER.info(prefix)
        else:
            files = [path for path in v.rglob("*.*") if path.suffix[1:].lower() in IMG_FORMATS]
            nf = len(files)  # number of files
            nd = len({file.parent for file in files})  # number of directories
            if nf == 0:
                if k == "train":
                    raise FileNotFoundError(emojis(f"{dataset} '{k}:' no training images found ❌ "))
                else:
                    LOGGER.warning(f"{prefix} found {nf} images in {nd} classes: WARNING ⚠️ no images found")
            elif nd != nc:
                LOGGER.warning(f"{prefix} found {nf} images in {nd} classes: ERROR ❌️ requires {nc} classes, not {nd}")
            else:
                LOGGER.info(f"{prefix} found {nf} images in {nd} classes ✅ ")

    return {"train": train_set, "val": val_set, "test": test_set, "nc": nc, "names": names}


class HUBDatasetStats:
    """
    A class for generating HUB dataset JSON and `-hub` dataset directory.

    Args:
        path (str): Path to data.yaml or data.zip (with data.yaml inside data.zip). Default is 'coco8.yaml'.
        task (str): Dataset task. Options are 'detect', 'segment', 'pose', 'classify'. Default is 'detect'.
        autodownload (bool): Attempt to download dataset if not found locally. Default is False.

    Example:
        Download *.zip files from https://github.com/ultralytics/hub/tree/main/example_datasets
            i.e. https://github.com/ultralytics/hub/raw/main/example_datasets/coco8.zip for coco8.zip.
        ```python
        from ultralytics.data.utils import HUBDatasetStats

        stats = HUBDatasetStats('path/to/coco8.zip', task='detect')  # detect dataset
        stats = HUBDatasetStats('path/to/coco8-seg.zip', task='segment')  # segment dataset
        stats = HUBDatasetStats('path/to/coco8-pose.zip', task='pose')  # pose dataset
        stats = HUBDatasetStats('path/to/imagenet10.zip', task='classify')  # classification dataset

        stats.get_json(save=True)
        stats.process_images()
        ```
    """

    def __init__(self, path="coco8.yaml", task="detect", autodownload=False):
        """Initialize class."""
        path = Path(path).resolve()
        LOGGER.info(f"Starting HUB dataset checks for {path}....")

        self.task = task  # detect, segment, pose, classify
        if self.task == "classify":
            unzip_dir = unzip_file(path)
            data = check_cls_dataset(unzip_dir)
            data["path"] = unzip_dir
        else:  # detect, segment, pose
            _, data_dir, yaml_path = self._unzip(Path(path))
            try:
                # Load YAML with checks
                data = yaml_load(yaml_path)
                data["path"] = ""  # strip path since YAML should be in dataset root for all HUB datasets
                yaml_save(yaml_path, data)
                data = check_det_dataset(yaml_path, autodownload)  # dict
                data["path"] = data_dir  # YAML path should be set to '' (relative) or parent (absolute)
            except Exception as e:
                raise Exception("error/HUB/dataset_stats/init") from e

        self.hub_dir = Path(f'{data["path"]}-hub')
        self.im_dir = self.hub_dir / "images"
        self.stats = {"nc": len(data["names"]), "names": list(data["names"].values())}  # statistics dictionary
        self.data = data

    @staticmethod
    def _unzip(path):
        """Unzip data.zip."""
        if not str(path).endswith(".zip"):  # path is data.yaml
            return False, None, path
        unzip_dir = unzip_file(path, path=path.parent)
        assert unzip_dir.is_dir(), (
            f"Error unzipping {path}, {unzip_dir} not found. " f"path/to/abc.zip MUST unzip to path/to/abc/"
        )
        return True, str(unzip_dir), find_dataset_yaml(unzip_dir)  # zipped, data_dir, yaml_path

    def _hub_ops(self, f):
        """Saves a compressed image for HUB previews."""
        compress_one_image(f, self.im_dir / Path(f).name)  # save to dataset-hub

    def get_json(self, save=False, verbose=False):
        """Return dataset JSON for Ultralytics HUB."""

        def _round(labels):
            """Update labels to integer class and 4 decimal place floats."""
<<<<<<< HEAD
            if self.task == 'detect':
                coordinates = labels['bboxes']
            elif self.task == 'segment' or self.task == 'multispectral_seg':
                coordinates = [x.flatten() for x in labels['segments']]
            elif self.task == 'pose':
                n = labels['keypoints'].shape[0]
                coordinates = np.concatenate((labels['bboxes'], labels['keypoints'].reshape(n, -1)), 1)
=======
            if self.task == "detect":
                coordinates = labels["bboxes"]
            elif self.task == "segment":
                coordinates = [x.flatten() for x in labels["segments"]]
            elif self.task == "pose":
                n = labels["keypoints"].shape[0]
                coordinates = np.concatenate((labels["bboxes"], labels["keypoints"].reshape(n, -1)), 1)
>>>>>>> 3208eb72
            else:
                raise ValueError("Undefined dataset task.")
            zipped = zip(labels["cls"], coordinates)
            return [[int(c[0]), *(round(float(x), 4) for x in points)] for c, points in zipped]

        for split in "train", "val", "test":
            self.stats[split] = None  # predefine
            path = self.data.get(split)

            # Check split
            if path is None:  # no split
                continue
            files = [f for f in Path(path).rglob("*.*") if f.suffix[1:].lower() in IMG_FORMATS]  # image files in split
            if not files:  # no images
                continue

            # Get dataset statistics
            if self.task == "classify":
                from torchvision.datasets import ImageFolder

                dataset = ImageFolder(self.data[split])

                x = np.zeros(len(dataset.classes)).astype(int)
                for im in dataset.imgs:
                    x[im[1]] += 1

                self.stats[split] = {
                    "instance_stats": {"total": len(dataset), "per_class": x.tolist()},
                    "image_stats": {"total": len(dataset), "unlabelled": 0, "per_class": x.tolist()},
                    "labels": [{Path(k).name: v} for k, v in dataset.imgs],
                }
            else:
                from ultralytics.data import YOLODataset

                dataset = YOLODataset(img_path=self.data[split], data=self.data, task=self.task)
                x = np.array(
                    [
                        np.bincount(label["cls"].astype(int).flatten(), minlength=self.data["nc"])
                        for label in TQDM(dataset.labels, total=len(dataset), desc="Statistics")
                    ]
                )  # shape(128x80)
                self.stats[split] = {
                    "instance_stats": {"total": int(x.sum()), "per_class": x.sum(0).tolist()},
                    "image_stats": {
                        "total": len(dataset),
                        "unlabelled": int(np.all(x == 0, 1).sum()),
                        "per_class": (x > 0).sum(0).tolist(),
                    },
                    "labels": [{Path(k).name: _round(v)} for k, v in zip(dataset.im_files, dataset.labels)],
                }

        # Save, print and return
        if save:
            self.hub_dir.mkdir(parents=True, exist_ok=True)  # makes dataset-hub/
            stats_path = self.hub_dir / "stats.json"
            LOGGER.info(f"Saving {stats_path.resolve()}...")
            with open(stats_path, "w") as f:
                json.dump(self.stats, f)  # save stats.json
        if verbose:
            LOGGER.info(json.dumps(self.stats, indent=2, sort_keys=False))
        return self.stats

    def process_images(self):
        """Compress images for Ultralytics HUB."""
        from ultralytics.data import YOLODataset  # ClassificationDataset

        self.im_dir.mkdir(parents=True, exist_ok=True)  # makes dataset-hub/images/
        for split in "train", "val", "test":
            if self.data.get(split) is None:
                continue
            dataset = YOLODataset(img_path=self.data[split], data=self.data)
            with ThreadPool(NUM_THREADS) as pool:
                for _ in TQDM(pool.imap(self._hub_ops, dataset.im_files), total=len(dataset), desc=f"{split} images"):
                    pass
        LOGGER.info(f"Done. All images saved to {self.im_dir}")
        return self.im_dir


def compress_one_image(f, f_new=None, max_dim=1920, quality=50):
    """
    Compresses a single image file to reduced size while preserving its aspect ratio and quality using either the Python
    Imaging Library (PIL) or OpenCV library. If the input image is smaller than the maximum dimension, it will not be
    resized.

    Args:
        f (str): The path to the input image file.
        f_new (str, optional): The path to the output image file. If not specified, the input file will be overwritten.
        max_dim (int, optional): The maximum dimension (width or height) of the output image. Default is 1920 pixels.
        quality (int, optional): The image compression quality as a percentage. Default is 50%.

    Example:
        ```python
        from pathlib import Path
        from ultralytics.data.utils import compress_one_image

        for f in Path('path/to/dataset').rglob('*.jpg'):
            compress_one_image(f)
        ```
    """

    try:  # use PIL
        im = Image.open(f)
        r = max_dim / max(im.height, im.width)  # ratio
        if r < 1.0:  # image too large
            im = im.resize((int(im.width * r), int(im.height * r)))
        im.save(f_new or f, "JPEG", quality=quality, optimize=True)  # save
    except Exception as e:  # use OpenCV
        LOGGER.info(f"WARNING ⚠️ HUB ops PIL failure {f}: {e}")
        im = cv2.imread(f)
        im_height, im_width = im.shape[:2]
        r = max_dim / max(im_height, im_width)  # ratio
        if r < 1.0:  # image too large
            im = cv2.resize(im, (int(im_width * r), int(im_height * r)), interpolation=cv2.INTER_AREA)
        cv2.imwrite(str(f_new or f), im)


def autosplit(path=DATASETS_DIR / "coco8/images", weights=(0.9, 0.1, 0.0), annotated_only=False):
    """
    Automatically split a dataset into train/val/test splits and save the resulting splits into autosplit_*.txt files.

    Args:
        path (Path, optional): Path to images directory. Defaults to DATASETS_DIR / 'coco8/images'.
        weights (list | tuple, optional): Train, validation, and test split fractions. Defaults to (0.9, 0.1, 0.0).
        annotated_only (bool, optional): If True, only images with an associated txt file are used. Defaults to False.

    Example:
        ```python
        from ultralytics.data.utils import autosplit

        autosplit()
        ```
    """

    path = Path(path)  # images dir
    files = sorted(x for x in path.rglob("*.*") if x.suffix[1:].lower() in IMG_FORMATS)  # image files only
    n = len(files)  # number of files
    random.seed(0)  # for reproducibility
    indices = random.choices([0, 1, 2], weights=weights, k=n)  # assign each image to a split

    txt = ["autosplit_train.txt", "autosplit_val.txt", "autosplit_test.txt"]  # 3 txt files
    for x in txt:
        if (path.parent / x).exists():
            (path.parent / x).unlink()  # remove existing

    LOGGER.info(f"Autosplitting images from {path}" + ", using *.txt labeled images only" * annotated_only)
    for i, img in TQDM(zip(indices, files), total=n):
        if not annotated_only or Path(img2label_paths([str(img)])[0]).exists():  # check label
            with open(path.parent / txt[i], "a") as f:
                f.write(f"./{img.relative_to(path.parent).as_posix()}" + "\n")  # add image to txt file


def load_dataset_cache_file(path):
    """Load an Ultralytics *.cache dictionary from path."""
    import gc

    gc.disable()  # reduce pickle load time https://github.com/ultralytics/ultralytics/pull/1585
    cache = np.load(str(path), allow_pickle=True).item()  # load dict
    gc.enable()
    return cache


def save_dataset_cache_file(prefix, path, x, version):
    """Save an Ultralytics dataset *.cache dictionary x to path."""
    x["version"] = version  # add cache version
    if is_dir_writeable(path.parent):
        if path.exists():
            path.unlink()  # remove *.cache file if exists
        np.save(str(path), x)  # save cache for next time
        path.with_suffix(".cache.npy").rename(path)  # remove .npy suffix
        LOGGER.info(f"{prefix}New cache created: {path}")
    else:
        LOGGER.warning(f"{prefix}WARNING ⚠️ Cache directory {path.parent} is not writeable, cache not saved.")<|MERGE_RESOLUTION|>--- conflicted
+++ resolved
@@ -494,23 +494,13 @@
 
         def _round(labels):
             """Update labels to integer class and 4 decimal place floats."""
-<<<<<<< HEAD
-            if self.task == 'detect':
-                coordinates = labels['bboxes']
-            elif self.task == 'segment' or self.task == 'multispectral_seg':
-                coordinates = [x.flatten() for x in labels['segments']]
-            elif self.task == 'pose':
-                n = labels['keypoints'].shape[0]
-                coordinates = np.concatenate((labels['bboxes'], labels['keypoints'].reshape(n, -1)), 1)
-=======
             if self.task == "detect":
                 coordinates = labels["bboxes"]
-            elif self.task == "segment":
+            elif self.task == "segment" or self.task == "multispectral_seg":
                 coordinates = [x.flatten() for x in labels["segments"]]
             elif self.task == "pose":
                 n = labels["keypoints"].shape[0]
                 coordinates = np.concatenate((labels["bboxes"], labels["keypoints"].reshape(n, -1)), 1)
->>>>>>> 3208eb72
             else:
                 raise ValueError("Undefined dataset task.")
             zipped = zip(labels["cls"], coordinates)
