--- conflicted
+++ resolved
@@ -201,82 +201,6 @@
     return masks, index
 
 
-<<<<<<< HEAD
-def check_det_rgb_ir_dataset(dataset, autodownload=True):
-    """Download, check and/or unzip dataset if not found locally."""
-    data = check_file(dataset)
-
-    # Download (optional)
-    extract_dir = ''
-    if isinstance(data, (str, Path)) and (zipfile.is_zipfile(data) or is_tarfile(data)):
-        new_dir = safe_download(data, dir=DATASETS_DIR, unzip=True, delete=False, curl=False)
-        data = next((DATASETS_DIR / new_dir).rglob('*.yaml'))
-        extract_dir, autodownload = data.parent, False
-
-    # Read yaml (optional)
-    if isinstance(data, (str, Path)):
-        data = yaml_load(data, append_filename=True)  # dictionary
-
-    # Checks
-    for k in ['train_rgb', 'val_rgb', 'train_ir', 'val_ir']:
-        if k not in data:
-            raise SyntaxError(
-                emojis(f"{dataset} '{k}:' key missing ❌.\n'train' and 'val' are required in all data YAMLs."))
-    if 'names' not in data and 'nc' not in data:
-        raise SyntaxError(emojis(f"{dataset} key missing ❌.\n either 'names' or 'nc' are required in all data YAMLs."))
-    if 'names' in data and 'nc' in data and len(data['names']) != data['nc']:
-        raise SyntaxError(emojis(f"{dataset} 'names' length {len(data['names'])} and 'nc: {data['nc']}' must match."))
-    if 'names' not in data:
-        data['names'] = [f'class_{i}' for i in range(data['nc'])]
-    else:
-        data['nc'] = len(data['names'])
-
-    data['names'] = check_class_names(data['names'])
-
-    # Resolve paths
-    path = Path(extract_dir or data.get('path') or Path(data.get('yaml_file', '')).parent)  # dataset root
-
-    if not path.is_absolute():
-        path = (DATASETS_DIR / path).resolve()
-    data['path'] = path  # download scripts
-    for k in ['train_rgb', 'val_rgb', 'train_ir', 'val_ir']:
-        if data.get(k):  # prepend path
-            if isinstance(data[k], str):
-                x = (path / data[k]).resolve()
-                if not x.exists() and data[k].startswith('../'):
-                    x = (path / data[k][3:]).resolve()
-                data[k] = str(x)
-            else:
-                data[k] = [str((path / x).resolve()) for x in data[k]]
-
-    # Parse yaml
-    train, val, test, s = (data.get(x) for x in ['train_rgb', 'val_rgb', 'train_ir', 'val_ir'])
-    if val:
-        val = [Path(x).resolve() for x in (val if isinstance(val, list) else [val])]  # val path
-        if not all(x.exists() for x in val):
-            name = clean_url(dataset)  # dataset name with URL auth stripped
-            m = f"\nDataset '{name}' images not found ⚠️, missing paths %s" % [str(x) for x in val if not x.exists()]
-            if s and autodownload:
-                LOGGER.warning(m)
-            else:
-                m += f"\nNote dataset download directory is '{DATASETS_DIR}'. You can update this in '{SETTINGS_YAML}'"
-                raise FileNotFoundError(m)
-            t = time.time()
-            if s.startswith('http') and s.endswith('.zip'):  # URL
-                safe_download(url=s, dir=DATASETS_DIR, delete=True)
-                r = None  # success
-            elif s.startswith('bash '):  # bash script
-                LOGGER.info(f'Running {s} ...')
-                r = os.system(s)
-            else:  # python script
-                r = exec(s, {'yaml': data})  # return None
-            dt = f'({round(time.time() - t, 1)}s)'
-            s = f"success ✅ {dt}, saved to {colorstr('bold', DATASETS_DIR)}" if r in (0, None) else f'failure {dt} ❌'
-            LOGGER.info(f'Dataset download {s}\n')
-    check_font('Arial.ttf' if is_ascii(data['names']) else 'Arial.Unicode.ttf')  # download fonts
-
-    return data  # dictionary
-=======
 def find_dataset_yaml(path: Path) -> Path:
     """
     Find and return the YAML file associated with a Detect, Segment or Pose dataset.
@@ -297,8 +221,6 @@
         files = [f for f in files if f.stem == path.stem]  # prefer *.yaml files that match
     assert len(files) == 1, f"Expected 1 YAML file in '{path.resolve()}', but found {len(files)}.\n{files}"
     return files[0]
->>>>>>> 742ec7fb
-
 
 def check_det_dataset(dataset, autodownload=True):
     """
@@ -693,4 +615,79 @@
     for i, img in TQDM(zip(indices, files), total=n):
         if not annotated_only or Path(img2label_paths([str(img)])[0]).exists():  # check label
             with open(path.parent / txt[i], 'a') as f:
-                f.write(f'./{img.relative_to(path.parent).as_posix()}' + '\n')  # add image to txt file+                f.write(f'./{img.relative_to(path.parent).as_posix()}' + '\n')  # add image to txt file
+
+def check_det_rgb_ir_dataset(dataset, autodownload=True):
+    """Download, check and/or unzip dataset if not found locally."""
+    data = check_file(dataset)
+
+    # Download (optional)
+    extract_dir = ''
+    if isinstance(data, (str, Path)) and (zipfile.is_zipfile(data) or is_tarfile(data)):
+        new_dir = safe_download(data, dir=DATASETS_DIR, unzip=True, delete=False, curl=False)
+        data = next((DATASETS_DIR / new_dir).rglob('*.yaml'))
+        extract_dir, autodownload = data.parent, False
+
+    # Read yaml (optional)
+    if isinstance(data, (str, Path)):
+        data = yaml_load(data, append_filename=True)  # dictionary
+
+    # Checks
+    for k in ['train_rgb', 'val_rgb', 'train_ir', 'val_ir']:
+        if k not in data:
+            raise SyntaxError(
+                emojis(f"{dataset} '{k}:' key missing ❌.\n'train' and 'val' are required in all data YAMLs."))
+    if 'names' not in data and 'nc' not in data:
+        raise SyntaxError(emojis(f"{dataset} key missing ❌.\n either 'names' or 'nc' are required in all data YAMLs."))
+    if 'names' in data and 'nc' in data and len(data['names']) != data['nc']:
+        raise SyntaxError(emojis(f"{dataset} 'names' length {len(data['names'])} and 'nc: {data['nc']}' must match."))
+    if 'names' not in data:
+        data['names'] = [f'class_{i}' for i in range(data['nc'])]
+    else:
+        data['nc'] = len(data['names'])
+
+    data['names'] = check_class_names(data['names'])
+
+    # Resolve paths
+    path = Path(extract_dir or data.get('path') or Path(data.get('yaml_file', '')).parent)  # dataset root
+
+    if not path.is_absolute():
+        path = (DATASETS_DIR / path).resolve()
+    data['path'] = path  # download scripts
+    for k in ['train_rgb', 'val_rgb', 'train_ir', 'val_ir']:
+        if data.get(k):  # prepend path
+            if isinstance(data[k], str):
+                x = (path / data[k]).resolve()
+                if not x.exists() and data[k].startswith('../'):
+                    x = (path / data[k][3:]).resolve()
+                data[k] = str(x)
+            else:
+                data[k] = [str((path / x).resolve()) for x in data[k]]
+
+    # Parse yaml
+    train, val, test, s = (data.get(x) for x in ['train_rgb', 'val_rgb', 'train_ir', 'val_ir'])
+    if val:
+        val = [Path(x).resolve() for x in (val if isinstance(val, list) else [val])]  # val path
+        if not all(x.exists() for x in val):
+            name = clean_url(dataset)  # dataset name with URL auth stripped
+            m = f"\nDataset '{name}' images not found ⚠️, missing paths %s" % [str(x) for x in val if not x.exists()]
+            if s and autodownload:
+                LOGGER.warning(m)
+            else:
+                m += f"\nNote dataset download directory is '{DATASETS_DIR}'. You can update this in '{SETTINGS_YAML}'"
+                raise FileNotFoundError(m)
+            t = time.time()
+            if s.startswith('http') and s.endswith('.zip'):  # URL
+                safe_download(url=s, dir=DATASETS_DIR, delete=True)
+                r = None  # success
+            elif s.startswith('bash '):  # bash script
+                LOGGER.info(f'Running {s} ...')
+                r = os.system(s)
+            else:  # python script
+                r = exec(s, {'yaml': data})  # return None
+            dt = f'({round(time.time() - t, 1)}s)'
+            s = f"success ✅ {dt}, saved to {colorstr('bold', DATASETS_DIR)}" if r in (0, None) else f'failure {dt} ❌'
+            LOGGER.info(f'Dataset download {s}\n')
+    check_font('Arial.ttf' if is_ascii(data['names']) else 'Arial.Unicode.ttf')  # download fonts
+
+    return data  # dictionary