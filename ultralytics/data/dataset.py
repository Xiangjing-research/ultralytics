# Ultralytics YOLO 🚀, AGPL-3.0 license
<<<<<<< HEAD
import glob
import math
import os
import random
from copy import deepcopy
=======
import contextlib
>>>>>>> 742ec7fb
from itertools import repeat
from multiprocessing.pool import ThreadPool
from pathlib import Path
from typing import Optional

import cv2
import numpy as np
import psutil
import torch
import torchvision
<<<<<<< HEAD
import torch.nn.functional as F
from torch.utils.data import Dataset
from tqdm import tqdm
=======
>>>>>>> 742ec7fb

from ultralytics.utils import LOCAL_RANK, NUM_THREADS, TQDM, colorstr, is_dir_writeable

from .augment import Compose, Format, Instances, LetterBox, classify_albumentations, classify_transforms, v8_transforms, \
    LetterBox_RGB_IR, Format_RGB_IR
from .base import BaseDataset
<<<<<<< HEAD
from .utils import HELP_URL, LOGGER, get_hash, img2label_paths, verify_image_label, IMG_FORMATS
from ..utils.ops import xywhn2xyxy, xyxy2xywh
=======
from .utils import HELP_URL, LOGGER, get_hash, img2label_paths, verify_image, verify_image_label

# Ultralytics dataset *.cache version, >= 1.0.0 for YOLOv8
DATASET_CACHE_VERSION = '1.0.3'
>>>>>>> 742ec7fb


class YOLODataset(BaseDataset):
    """
    Dataset class for loading object detection and/or segmentation labels in YOLO format.

    Args:
        data (dict, optional): A dataset YAML dictionary. Defaults to None.
        use_segments (bool, optional): If True, segmentation masks are used as labels. Defaults to False.
        use_keypoints (bool, optional): If True, keypoints are used as labels. Defaults to False.

    Returns:
        (torch.utils.data.Dataset): A PyTorch dataset object that can be used for training an object detection model.
    """

    def __init__(self, *args, data=None, use_segments=False, use_keypoints=False, **kwargs):
        self.use_segments = use_segments
        self.use_keypoints = use_keypoints
        self.data = data
        assert not (self.use_segments and self.use_keypoints), 'Can not use both segments and keypoints.'
        super().__init__(*args, **kwargs)

    def cache_labels(self, path=Path('./labels.cache')):
        """Cache dataset labels, check images and read shapes.
        Args:
            path (Path): path where to save the cache file (default: Path('./labels.cache')).
        Returns:
            (dict): labels.
        """
        x = {'labels': []}
        nm, nf, ne, nc, msgs = 0, 0, 0, 0, []  # number missing, found, empty, corrupt, messages
        desc = f'{self.prefix}Scanning {path.parent / path.stem}...'
        total = len(self.im_files)
        nkpt, ndim = self.data.get('kpt_shape', (0, 0))
        if self.use_keypoints and (nkpt <= 0 or ndim not in (2, 3)):
            raise ValueError("'kpt_shape' in data.yaml missing or incorrect. Should be a list with [number of "
                             "keypoints, number of dims (2 for x,y or 3 for x,y,visible)], i.e. 'kpt_shape: [17, 3]'")
        with ThreadPool(NUM_THREADS) as pool:
            results = pool.imap(func=verify_image_label,
                                iterable=zip(self.im_files, self.label_files, repeat(self.prefix),
                                             repeat(self.use_keypoints), repeat(len(self.data['names'])), repeat(nkpt),
                                             repeat(ndim)))
            pbar = TQDM(results, desc=desc, total=total)
            for im_file, lb, shape, segments, keypoint, nm_f, nf_f, ne_f, nc_f, msg in pbar:
                nm += nm_f
                nf += nf_f
                ne += ne_f
                nc += nc_f
                if im_file:
                    x['labels'].append(
                        dict(
                            im_file=im_file,
                            shape=shape,
                            cls=lb[:, 0:1],  # n, 1
                            bboxes=lb[:, 1:],  # n, 4
                            segments=segments,
                            keypoints=keypoint,
                            normalized=True,
                            bbox_format='xywh'))
                if msg:
                    msgs.append(msg)
                pbar.desc = f'{desc} {nf} images, {nm + ne} backgrounds, {nc} corrupt'
            pbar.close()

        if msgs:
            LOGGER.info('\n'.join(msgs))
        if nf == 0:
            LOGGER.warning(f'{self.prefix}WARNING ⚠️ No labels found in {path}. {HELP_URL}')
        x['hash'] = get_hash(self.label_files + self.im_files)
        x['results'] = nf, nm, ne, nc, len(self.im_files)
        x['msgs'] = msgs  # warnings
        save_dataset_cache_file(self.prefix, path, x)
        return x

    def get_labels(self):
        """Returns dictionary of labels for YOLO training."""
        self.label_files = img2label_paths(self.im_files)
        cache_path = Path(self.label_files[0]).parent.with_suffix('.cache')
        try:
            cache, exists = load_dataset_cache_file(cache_path), True  # attempt to load a *.cache file
            assert cache['version'] == DATASET_CACHE_VERSION  # matches current version
            assert cache['hash'] == get_hash(self.label_files + self.im_files)  # identical hash
        except (FileNotFoundError, AssertionError, AttributeError):
            cache, exists = self.cache_labels(cache_path), False  # run cache ops

        # Display cache
        nf, nm, ne, nc, n = cache.pop('results')  # found, missing, empty, corrupt, total
        if exists and LOCAL_RANK in (-1, 0):
            d = f'Scanning {cache_path}... {nf} images, {nm + ne} backgrounds, {nc} corrupt'
            TQDM(None, desc=self.prefix + d, total=n, initial=n)  # display results
            if cache['msgs']:
                LOGGER.info('\n'.join(cache['msgs']))  # display warnings

        # Read cache
        [cache.pop(k) for k in ('hash', 'version', 'msgs')]  # remove items
        labels = cache['labels']
        if not labels:
            LOGGER.warning(f'WARNING ⚠️ No images found in {cache_path}, training may not work correctly. {HELP_URL}')
        self.im_files = [lb['im_file'] for lb in labels]  # update im_files

        # Check if the dataset is all boxes or all segments
        lengths = ((len(lb['cls']), len(lb['bboxes']), len(lb['segments'])) for lb in labels)
        len_cls, len_boxes, len_segments = (sum(x) for x in zip(*lengths))
        if len_segments and len_boxes != len_segments:
            LOGGER.warning(
                f'WARNING ⚠️ Box and segment counts should be equal, but got len(segments) = {len_segments}, '
                f'len(boxes) = {len_boxes}. To resolve this only boxes will be used and all segments will be removed. '
                'To avoid this please supply either a detect or segment dataset, not a detect-segment mixed dataset.')
            for lb in labels:
                lb['segments'] = []
        if len_cls == 0:
            LOGGER.warning(f'WARNING ⚠️ No labels found in {cache_path}, training may not work correctly. {HELP_URL}')
        return labels

    def build_transforms(self, hyp=None):
        """Builds and appends transforms to the list."""
        if self.augment:
            hyp.mosaic = hyp.mosaic if self.augment and not self.rect else 0.0
            hyp.mixup = hyp.mixup if self.augment and not self.rect else 0.0
            transforms = v8_transforms(self, self.imgsz, hyp)
        else:
            transforms = Compose([LetterBox(new_shape=(self.imgsz, self.imgsz), scaleup=False)])
        transforms.append(
            Format(bbox_format='xywh',
                   normalize=True,
                   return_mask=self.use_segments,
                   return_keypoint=self.use_keypoints,
                   batch_idx=True,
                   mask_ratio=hyp.mask_ratio,
                   mask_overlap=hyp.overlap_mask))
        return transforms

    def close_mosaic(self, hyp):
        """Sets mosaic, copy_paste and mixup options to 0.0 and builds transformations."""
        hyp.mosaic = 0.0  # set mosaic ratio=0.0
        hyp.copy_paste = 0.0  # keep the same behavior as previous v8 close-mosaic
        hyp.mixup = 0.0  # keep the same behavior as previous v8 close-mosaic
        self.transforms = self.build_transforms(hyp)

    def update_labels_info(self, label):
        """custom your label format here."""
        # NOTE: cls is not with bboxes now, classification and semantic segmentation need an independent cls label
        # we can make it also support classification and semantic segmentation by add or remove some dict keys there.
        bboxes = label.pop('bboxes')
        segments = label.pop('segments')
        keypoints = label.pop('keypoints', None)
        bbox_format = label.pop('bbox_format')
        normalized = label.pop('normalized')
        label['instances'] = Instances(bboxes, segments, keypoints, bbox_format=bbox_format, normalized=normalized)
        return label

    @staticmethod
    def collate_fn(batch):
        """Collates data samples into batches."""
        new_batch = {}
        keys = batch[0].keys()
        values = list(zip(*[list(b.values()) for b in batch]))
        for i, k in enumerate(keys):
            value = values[i]
            if k == 'img':
                value = torch.stack(value, 0)
            if k in ['masks', 'keypoints', 'bboxes', 'cls']:
                value = torch.cat(value, 0)
            new_batch[k] = value
        new_batch['batch_idx'] = list(new_batch['batch_idx'])
        for i in range(len(new_batch['batch_idx'])):
            new_batch['batch_idx'][i] += i  # add target image index for build_targets()
        new_batch['batch_idx'] = torch.cat(new_batch['batch_idx'], 0)
        return new_batch


# Classification dataloaders -------------------------------------------------------------------------------------------
class ClassificationDataset(torchvision.datasets.ImageFolder):
    """
    YOLO Classification Dataset.

    Args:
        root (str): Dataset path.

    Attributes:
        cache_ram (bool): True if images should be cached in RAM, False otherwise.
        cache_disk (bool): True if images should be cached on disk, False otherwise.
        samples (list): List of samples containing file, index, npy, and im.
        torch_transforms (callable): torchvision transforms applied to the dataset.
        album_transforms (callable, optional): Albumentations transforms applied to the dataset if augment is True.
    """

    def __init__(self, root, args, augment=False, cache=False, prefix=''):
        """
        Initialize YOLO object with root, image size, augmentations, and cache settings.

        Args:
            root (str): Dataset path.
            args (Namespace): Argument parser containing dataset related settings.
            augment (bool, optional): True if dataset should be augmented, False otherwise. Defaults to False.
            cache (bool | str | optional): Cache setting, can be True, False, 'ram' or 'disk'. Defaults to False.
        """
        super().__init__(root=root)
        if augment and args.fraction < 1.0:  # reduce training fraction
            self.samples = self.samples[:round(len(self.samples) * args.fraction)]
        self.prefix = colorstr(f'{prefix}: ') if prefix else ''
        self.cache_ram = cache is True or cache == 'ram'
        self.cache_disk = cache == 'disk'
        self.samples = self.verify_images()  # filter out bad images
        self.samples = [list(x) + [Path(x[0]).with_suffix('.npy'), None] for x in self.samples]  # file, index, npy, im
        self.torch_transforms = classify_transforms(args.imgsz)
        self.album_transforms = classify_albumentations(
            augment=augment,
            size=args.imgsz,
            scale=(1.0 - args.scale, 1.0),  # (0.08, 1.0)
            hflip=args.fliplr,
            vflip=args.flipud,
            hsv_h=args.hsv_h,  # HSV-Hue augmentation (fraction)
            hsv_s=args.hsv_s,  # HSV-Saturation augmentation (fraction)
            hsv_v=args.hsv_v,  # HSV-Value augmentation (fraction)
            mean=(0.0, 0.0, 0.0),  # IMAGENET_MEAN
            std=(1.0, 1.0, 1.0),  # IMAGENET_STD
            auto_aug=False) if augment else None

    def __getitem__(self, i):
        """Returns subset of data and targets corresponding to given indices."""
        f, j, fn, im = self.samples[i]  # filename, index, filename.with_suffix('.npy'), image
        if self.cache_ram and im is None:
            im = self.samples[i][3] = cv2.imread(f)
        elif self.cache_disk:
            if not fn.exists():  # load npy
                np.save(fn.as_posix(), cv2.imread(f), allow_pickle=False)
            im = np.load(fn)
        else:  # read image
            im = cv2.imread(f)  # BGR
        if self.album_transforms:
            sample = self.album_transforms(image=cv2.cvtColor(im, cv2.COLOR_BGR2RGB))['image']
        else:
            sample = self.torch_transforms(im)
        return {'img': sample, 'cls': j}

    def __len__(self) -> int:
        return len(self.samples)

    def verify_images(self):
        """Verify all images in dataset."""
        desc = f'{self.prefix}Scanning {self.root}...'
        path = Path(self.root).with_suffix('.cache')  # *.cache file path

        with contextlib.suppress(FileNotFoundError, AssertionError, AttributeError):
            cache = load_dataset_cache_file(path)  # attempt to load a *.cache file
            assert cache['version'] == DATASET_CACHE_VERSION  # matches current version
            assert cache['hash'] == get_hash([x[0] for x in self.samples])  # identical hash
            nf, nc, n, samples = cache.pop('results')  # found, missing, empty, corrupt, total
            if LOCAL_RANK in (-1, 0):
                d = f'{desc} {nf} images, {nc} corrupt'
                TQDM(None, desc=d, total=n, initial=n)
                if cache['msgs']:
                    LOGGER.info('\n'.join(cache['msgs']))  # display warnings
            return samples

        # Run scan if *.cache retrieval failed
        nf, nc, msgs, samples, x = 0, 0, [], [], {}
        with ThreadPool(NUM_THREADS) as pool:
            results = pool.imap(func=verify_image, iterable=zip(self.samples, repeat(self.prefix)))
            pbar = TQDM(results, desc=desc, total=len(self.samples))
            for sample, nf_f, nc_f, msg in pbar:
                if nf_f:
                    samples.append(sample)
                if msg:
                    msgs.append(msg)
                nf += nf_f
                nc += nc_f
                pbar.desc = f'{desc} {nf} images, {nc} corrupt'
            pbar.close()
        if msgs:
            LOGGER.info('\n'.join(msgs))
        x['hash'] = get_hash([x[0] for x in self.samples])
        x['results'] = nf, nc, len(samples), samples
        x['msgs'] = msgs  # warnings
        save_dataset_cache_file(self.prefix, path, x)
        return samples


def load_dataset_cache_file(path):
    """Load an Ultralytics *.cache dictionary from path."""
    import gc
    gc.disable()  # reduce pickle load time https://github.com/ultralytics/ultralytics/pull/1585
    cache = np.load(str(path), allow_pickle=True).item()  # load dict
    gc.enable()
    return cache


def save_dataset_cache_file(prefix, path, x):
    """Save an Ultralytics dataset *.cache dictionary x to path."""
    x['version'] = DATASET_CACHE_VERSION  # add cache version
    if is_dir_writeable(path.parent):
        if path.exists():
            path.unlink()  # remove *.cache file if exists
        np.save(str(path), x)  # save cache for next time
        path.with_suffix('.cache.npy').rename(path)  # remove .npy suffix
        LOGGER.info(f'{prefix}New cache created: {path}')
    else:
        LOGGER.warning(f'{prefix}WARNING ⚠️ Cache directory {path.parent} is not writeable, cache not saved.')


# TODO: support semantic segmentation
class SemanticDataset(BaseDataset):

    def __init__(self):
        """Initialize a SemanticDataset object."""
        super().__init__()


class MultiModalDataset(Dataset):  # for training/testing
    """
    多模态数据集 （RGB 和 IR）
    """

    cache_version = '1.0.2'  # dataset labels *.cache version, >= 1.0.0 for YOLOv8
    rand_interp_methods = [cv2.INTER_NEAREST, cv2.INTER_LINEAR, cv2.INTER_CUBIC, cv2.INTER_AREA, cv2.INTER_LANCZOS4]

    def __init__(self, data=None, use_segments=False, use_keypoints=False,
                 rgb_path=None,
                 ir_path=None,
                 imgsz=640,
                 cache=False,
                 augment=True,
                 hyp=None,
                 prefix='',
                 rect=False,
                 batch_size=16,
                 stride=32,
                 pad=0.5,
                 single_cls=False,
                 classes=None,
                 fraction=1.0):
        super().__init__()

        self.use_segments = use_segments
        self.use_keypoints = use_keypoints
        self.data = data
        self.rgb_path = rgb_path
        self.ir_path = ir_path
        self.imgsz = imgsz
        self.augment = augment
        self.single_cls = single_cls
        self.prefix = prefix
        self.fraction = fraction
        self.rgb_im_files = self.get_img_files(self.rgb_path)
        self.ir_im_files = self.get_img_files(self.ir_path)
        self.rgb_labels = self.get_labels(self.rgb_im_files)
        self.ir_labels = self.get_labels(self.ir_im_files)
        self.update_labels(include_class=classes)  # single_cls and include_class
        self.ni = len(self.rgb_labels)  # number of images
        self.rect = rect
        self.hyp = hyp
        self.batch_size = batch_size
        self.stride = stride
        self.pad = pad
        if self.rect:
            assert self.batch_size is not None
            self.set_rectangle()

        # Buffer thread for mosaic images
        self.buffer = []  # buffer size = batch size
        self.max_buffer_length = min((self.ni, self.batch_size * 8, 1000)) if self.augment else 0

        # Cache stuff
        if cache == 'ram' and not self.check_cache_ram():
            cache = False
        # self.ims, self.im_hw0, self.im_hw = [None] * self.ni, [None] * self.ni, [None] * self.ni
        self.rgb_ims, self.ir_ims, self.im_hw0, self.im_hw = [None] * self.ni, [None] * self.ni, [None] * self.ni, [
            None] * self.ni

        self.rgb_npy_files = [Path(f).with_suffix('.npy') for f in self.rgb_im_files]
        self.ir_npy_files = [Path(f).with_suffix('.npy') for f in self.ir_im_files]
        if cache:
            self.cache_images(cache)

        # Transforms
        self.transforms = self.build_transforms(hyp=hyp)

    # def __init__(self, rgb_path, ir_path, *args, data=None, use_segments=False, use_keypoints=False, **kwargs):
    #
    #     super().__init__(img_path='', *args, **kwargs)
    #     self.rgb_path = rgb_path
    #     self.path_ir = ir_path
    #     try:
    #         f_rgb = []  # image files
    #         f_ir = []
    #         # -----------------------------  rgb   -----------------------------
    #         for p_rgb in rgb_path if isinstance(rgb_path, list) else [rgb_path]:
    #             p_rgb = Path(p_rgb)  # os-agnostic
    #             if p_rgb.is_dir():  # dir
    #                 f_rgb += glob.glob(str(p_rgb / '**' / '*.*'), recursive=True)
    #                 # f = list(p.rglob('**/*.*'))  # pathlib
    #             elif p_rgb.is_file():  # file
    #                 with open(p_rgb, 'r') as t:
    #                     t = t.read().strip().splitlines()
    #                     parent = str(p_rgb.parent) + os.sep
    #                     f_rgb += [x.replace('./', parent) if x.startswith('./') else x for x in
    #                               t]  # local to global path
    #                     # f += [p.parent / x.lstrip(os.sep) for x in t]  # local to global path (pathlib)
    #             else:
    #                 raise Exception(f'{self.prefix}{rgb_path} does not exist')
    #
    #             # -----------------------------  ir   -----------------------------
    #             for p_ir in ir_path if isinstance(ir_path, list) else [ir_path]:
    #                 p_ir = Path(p_ir)  # os-agnostic
    #                 if p_ir.is_dir():  # dir
    #                     f_ir += glob.glob(str(p_ir / '**' / '*.*'), recursive=True)
    #                     # f = list(p.rglob('**/*.*'))  # pathlib
    #                 elif p_ir.is_file():  # file
    #                     with open(p_ir, 'r') as t:
    #                         t = t.read().strip().splitlines()
    #                         parent = str(p_ir.parent) + os.sep
    #                         f_ir += [x.replace('./', parent) if x.startswith('./') else x for x in
    #                                  t]  # local to global path
    #                         # f += [p.parent / x.lstrip(os.sep) for x in t]  # local to global path (pathlib)
    #                 else:
    #                     raise Exception(f'{self.prefix}{p_ir} does not exist')
    #
    #         self.img_files_rgb = sorted(
    #             [x.replace('/', os.sep) for x in f_rgb if x.split('.')[-1].lower() in self.IMG_FORMATS])
    #         self.img_files_ir = sorted(
    #             [x.replace('/', os.sep) for x in f_ir if x.split('.')[-1].lower() in self.IMG_FORMATS])
    #
    #         # self.img_files = sorted([x for x in f if x.suffix[1:].lower() in img_formats])  # pathlib
    #         assert (self.img_files_rgb, self.img_files_ir), (
    #             f'{self.prefix}No images found', f'{self.prefix}No images found')
    #     except Exception as e:
    #         raise Exception(f'{self.prefix}Error loading data from {rgb_path, ir_path}: {e}\nSee {HELP_URL}')
    #
    #     # Check cache
    #     # Check rgb cache
    #     self.label_files_rgb = img2label_paths(self.img_files_rgb)  # labels
    #     # print(self.label_files)
    #     cache_rgb_path = (p_rgb if p_rgb.is_file() else Path(self.label_files_rgb[0]).parent).with_suffix(
    #         '.cache')  # cached labels
    #     if cache_rgb_path.is_file():
    #         cache_rgb, exists_rgb = torch.load(cache_rgb_path), True  # load
    #         if cache_rgb['hash'] != get_hash(
    #                 self.label_files_rgb + self.img_files_rgb) or 'version' not in cache_rgb:  # changed
    #             cache_rgb, exists_rgb = self.cache_labels(cache_rgb_path), False  # re-cache
    #     else:
    #         cache_rgb, exists_rgb = self.cache_labels(cache_rgb_path), False  # cache
    #
    #     # Check ir cache
    #     self.label_files_ir = img2label_paths(self.img_files_ir)  # labels
    #     # print(self.label_files)
    #     cache_ir_path = (p_ir if p_ir.is_file() else Path(self.label_files_ir[0]).parent).with_suffix(
    #         '.cache')  # cached labels
    #     if cache_ir_path.is_file():
    #         cache_ir, exists_ir = torch.load(cache_ir_path), True  # load
    #         if cache_ir['hash'] != get_hash(
    #                 self.label_files_ir + self.img_files_ir) or 'version' not in cache_ir:  # changed
    #             cache_ir, exists_ir = self.cache_labels(self.img_files_ir, self.label_files_ir,
    #                                                     cache_ir_path, self.prefix), False  # re-cache
    #     else:
    #         cache_ir, exists_ir = self.cache_labels(self.img_files_ir, self.label_files_ir,
    #                                                 cache_ir_path, self.prefix), False  # cache
    #
    #     # Display cache
    #     nf_rgb, nm_rgb, ne_rgb, nc_rgb, n_rgb = cache_rgb.pop('results')  # found, missing, empty, corrupted, total
    #     nf_ir, nm_ir, ne_ir, nc_ir, n_ir = cache_ir.pop('results')  # found, missing, empty, corrupted, total
    #     if exists_rgb:
    #         d = f"Scanning RGB '{cache_rgb_path}' images and labels... {nf_rgb} found, {nm_rgb} missing, {ne_rgb} empty, {nc_rgb} corrupted"
    #         tqdm(None, desc=self.prefix + d, total=n_rgb, initial=n_rgb)  # display cache results
    #     if exists_ir:
    #         d = f"Scanning IR '{cache_rgb_path}' images and labels... {nf_ir} found, {nm_ir} missing, {ne_ir} empty, {nc_ir} corrupted"
    #         tqdm(None, desc=self.prefix + d, total=n_ir, initial=n_ir)  # display cache results
    #
    #     assert nf_rgb > 0 or not self.augment, f'{self.prefix}No labels in {cache_rgb_path}. Can not train without labels. See {HELP_URL}'
    #
    #     # Read cache
    #     # Read RGB cache
    #     cache_rgb.pop('hash')  # remove hash
    #     cache_rgb.pop('version')  # remove version
    #     labels_rgb, shapes_rgb, self.segments_rgb = zip(*cache_rgb.values())
    #     self.labels_rgb = list(labels_rgb)
    #     self.shapes_rgb = np.array(shapes_rgb, dtype=np.float64)
    #     self.img_files_rgb = list(cache_rgb.keys())  # update
    #     self.label_files_rgb = img2label_paths(cache_rgb.keys())  # update
    #     if self.single_cls:
    #         for x in self.labels_rgb:
    #             x[:, 0] = 0
    #
    #     n_rgb = len(shapes_rgb)  # number of images
    #     bi_rgb = np.floor(np.arange(n_rgb) / self.batch_size).astype(np.int)  # batch index
    #     nb_rgb = bi_rgb[-1] + 1  # number of batches
    #     self.batch_rgb = bi_rgb  # batch index of image
    #     self.n_rgb = n_rgb
    #     self.indices_rgb = range(n_rgb)
    #
    #     # Read IR cache
    #     cache_ir.pop('hash')  # remove hash
    #     cache_ir.pop('version')  # remove version
    #     labels_ir, shapes_ir, self.segments_ir = zip(*cache_ir.values())
    #     self.labels_ir = list(labels_ir)
    #     self.shapes_ir = np.array(shapes_ir, dtype=np.float64)
    #     self.img_files_ir = list(cache_ir.keys())  # update
    #     self.label_files_ir = img2label_paths(cache_ir.keys())  # update
    #     if self.single_cls:
    #         for x in self.labels_ir:
    #             x[:, 0] = 0
    #
    #     n_ir = len(shapes_ir)  # number of images
    #     bi_ir = np.floor(np.arange(n_ir) / self.batch_size).astype(np.int)  # batch index
    #     nb_ir = bi_ir[-1] + 1  # number of batches
    #     self.batch_ir = bi_ir  # batch index of image
    #     self.n_ir = n_ir
    #     self.indices_ir = range(n_ir)
    #
    #     # print( "self.img_files_rgb,  self.img_files_ir")
    #     # print( self.img_files_rgb,  self.img_files_ir)
    #
    #     # # Rectangular Training
    #     # if self.rect:
    #     #     # Sort by aspect ratio
    #     #     s = self.shapes  # wh
    #     #     ar = s[:, 1] / s[:, 0]  # aspect ratio
    #     #     irect = ar.argsort()
    #     #     self.img_files = [self.img_files[i] for i in irect]
    #     #     self.label_files = [self.label_files[i] for i in irect]
    #     #     self.labels = [self.labels[i] for i in irect]
    #     #     self.shapes = s[irect]  # wh
    #     #     ar = ar[irect]
    #     #
    #     #     # Set training image shapes
    #     #     shapes = [[1, 1]] * nb
    #     #     for i in range(nb):
    #     #         ari = ar[bi == i]
    #     #         mini, maxi = ari.min(), ari.max()
    #     #         if maxi < 1:
    #     #             shapes[i] = [maxi, 1]
    #     #         elif mini > 1:
    #     #             shapes[i] = [1, 1 / mini]
    #     #
    #     #     self.batch_shapes = np.ceil(np.array(shapes) * img_size / stride + pad).astype(np.int) * stride
    #
    #     # Rectangular Training
    #     if self.rect:
    #
    #         # RGB
    #         # Sort by aspect ratio
    #         s_rgb = self.shapes_rgb  # wh
    #         ar_rgb = s_rgb[:, 1] / s_rgb[:, 0]  # aspect ratio
    #         irect_rgb = ar_rgb.argsort()
    #         self.img_files_rgb = [self.img_files_rgb[i] for i in irect_rgb]
    #         self.label_files_rgb = [self.label_files_rgb[i] for i in irect_rgb]
    #         self.labels_rgb = [self.labels_rgb[i] for i in irect_rgb]
    #         self.shapes_rgb = s_rgb[irect_rgb]  # wh
    #         ar_rgb = ar_rgb[irect_rgb]
    #
    #         # Set training image shapes
    #         shapes_rgb = [[1, 1]] * nb_rgb
    #         for i in range(nb_rgb):
    #             ari_rgb = ar_rgb[bi_rgb == i]
    #             mini, maxi = ari_rgb.min(), ari_rgb.max()
    #             if maxi < 1:
    #                 shapes_rgb[i] = [maxi, 1]
    #             elif mini > 1:
    #                 shapes_rgb[i] = [1, 1 / mini]
    #
    #         self.batch_shapes_rgb = np.ceil(np.array(shapes_rgb) * self.img_size / self.stride + self.pad).astype(
    #             np.int) * self.stride
    #
    #         # IR
    #         # Sort by aspect ratio
    #         s_ir = self.shapes_ir  # wh
    #         ar_ir = s_ir[:, 1] / s_ir[:, 0]  # aspect ratio
    #         irect_ir = ar_ir.argsort()
    #         self.img_files_ir = [self.img_files_ir[i] for i in irect_ir]
    #         self.label_files_ir = [self.label_files_ir[i] for i in irect_ir]
    #         self.labels_ir = [self.labels_ir[i] for i in irect_ir]
    #         self.shapes_ir = s_ir[irect_ir]  # wh
    #         ar_ir = ar_ir[irect_ir]
    #
    #         # Set training image shapes
    #         shapes_ir = [[1, 1]] * nb_ir
    #         for i in range(nb_ir):
    #             ari_ir = ar_ir[bi_ir == i]
    #             mini, maxi = ari_ir.min(), ari_ir.max()
    #             if maxi < 1:
    #                 shapes_ir[i] = [maxi, 1]
    #             elif mini > 1:
    #                 shapes_ir[i] = [1, 1 / mini]
    #
    #         self.batch_shapes_ir = np.ceil(np.array(shapes_ir) * self.img_size / self.stride + self.pad).astype(
    #             np.int) * self.stride
    #
    #     # Cache images into memory for faster training (WARNING: large datasets may exceed system RAM)
    #     self.imgs_rgb = [None] * n_rgb
    #     self.imgs_ir = [None] * n_ir
    #
    #     # if cache_images:
    #     #     # RGB
    #     #     gb_rgb = 0  # Gigabytes of cached images
    #     #     self.img_hw0_rgb, self.img_hw_rgb = [None] * n_rgb, [None] * n_rgb
    #     #     results_rgb = ThreadPool(8).imap(lambda x: load_image(*x), zip(repeat(self), range(n_rgb)))  # 8 threads
    #     #     pbar_rgb = tqdm(enumerate(results_rgb), total=n_rgb)
    #     #     for i, x in pbar_rgb:
    #     #         self.imgs_rgb[i], self.img_hw0_rgb[i], self.img_hw_rgb[i] = x  # img, hw_original, hw_resized = load_image(self, i)
    #     #         gb_rgb += self.imgs_rgb[i].nbytes
    #     #         pbar_rgb.desc = f'{prefix}Caching RGB images ({gb_rgb / 1E9:.1f}GB)'
    #     #     pbar_rgb.close()
    #     #
    #     #     # IR
    #     #     gb_ir = 0  # Gigabytes of cached images
    #     #     self.img_hw0_ir, self.img_hw_ir = [None] * n_ir, [None] * n_ir
    #     #     results_ir = ThreadPool(8).imap(lambda x: load_image(*x), zip(repeat(self), range(n_ir)))  # 8 threads
    #     #     pbar_ir = tqdm(enumerate(results_ir), total=n_ir)
    #     #     for i, x in pbar_ir:
    #     #         self.imgs_ir[i], self.img_hw0_ir[i], self.img_hw_ir[i] = x  # img, hw_original, hw_resized = load_image(self, i)
    #     #         gb_ir += self.imgs_ir[i].nbytes
    #     #         pbar_ir.desc = f'{prefix}Caching RGB images ({gb_ir / 1E9:.1f}GB)'
    #     #     pbar_ir.close()
    #
    #     self.labels = self.labels_rgb
    #     self.shapes = self.shapes_rgb
    #     self.indices = self.indices_rgb

    def get_img_files(self, img_path):
        """Read image files."""
        try:
            f = []  # image files
            for p in img_path if isinstance(img_path, list) else [img_path]:
                p = Path(p)  # os-agnostic
                if p.is_dir():  # dir
                    f += glob.glob(str(p / '**' / '*.*'), recursive=True)
                    # F = list(p.rglob('*.*'))  # pathlib
                elif p.is_file():  # file
                    with open(p) as t:
                        t = t.read().strip().splitlines()
                        parent = str(p.parent) + os.sep
                        f += [x.replace('./', parent) if x.startswith('./') else x for x in t]  # local to global path
                        # F += [p.parent / x.lstrip(os.sep) for x in t]  # local to global path (pathlib)
                else:
                    raise FileNotFoundError(f'{self.prefix}{p} does not exist')
            im_files = sorted(x.replace('/', os.sep) for x in f if x.split('.')[-1].lower() in IMG_FORMATS)
            # self.img_files = sorted([x for x in f if x.suffix[1:].lower() in IMG_FORMATS])  # pathlib
            assert im_files, f'{self.prefix}No images found'
        except Exception as e:
            raise FileNotFoundError(f'{self.prefix}Error loading data from {img_path}\n{HELP_URL}') from e
        if self.fraction < 1:
            im_files = im_files[:round(len(im_files) * self.fraction)]
        return im_files

    def get_labels(self, im_files):
        """Returns dictionary of labels for YOLO training."""
        self.label_files = img2label_paths(im_files)
        cache_path = Path(self.label_files[0]).parent.with_suffix('.cache')
        try:
            import gc
            gc.disable()  # reduce pickle load time https://github.com/ultralytics/ultralytics/pull/1585
            cache, exists = np.load(str(cache_path), allow_pickle=True).item(), True  # load dict
            gc.enable()
            assert cache['version'] == self.cache_version  # matches current version
            assert cache['hash'] == get_hash(self.label_files + im_files)  # identical hash
        except (FileNotFoundError, AssertionError, AttributeError):
            cache, exists = self.cache_labels(im_files, cache_path), False  # run cache ops

        # Display cache
        nf, nm, ne, nc, n = cache.pop('results')  # found, missing, empty, corrupt, total
        if exists and LOCAL_RANK in (-1, 0):
            d = f'Scanning {cache_path}... {nf} images, {nm + ne} backgrounds, {nc} corrupt'
            tqdm(None, desc=self.prefix + d, total=n, initial=n, bar_format=TQDM_BAR_FORMAT)  # display cache results
            if cache['msgs']:
                LOGGER.info('\n'.join(cache['msgs']))  # display warnings
        if nf == 0:  # number of labels found
            raise FileNotFoundError(f'{self.prefix}No labels found in {cache_path}, can not start training. {HELP_URL}')

        # Read cache
        [cache.pop(k) for k in ('hash', 'version', 'msgs')]  # remove items
        labels = cache['labels']
        im_files = [lb['im_file'] for lb in labels]  # update im_files

        # Check if the dataset is all boxes or all segments
        lengths = ((len(lb['cls']), len(lb['bboxes']), len(lb['segments'])) for lb in labels)
        len_cls, len_boxes, len_segments = (sum(x) for x in zip(*lengths))
        if len_segments and len_boxes != len_segments:
            LOGGER.warning(
                f'WARNING ⚠️ Box and segment counts should be equal, but got len(segments) = {len_segments}, '
                f'len(boxes) = {len_boxes}. To resolve this only boxes will be used and all segments will be removed. '
                'To avoid this please supply either a detect or segment dataset, not a detect-segment mixed dataset.')
            for lb in labels:
                lb['segments'] = []
        if len_cls == 0:
            raise ValueError(f'All labels empty in {cache_path}, can not start training without labels. {HELP_URL}')
        return labels

    def cache_labels(self, im_files, path=Path('./labels.cache')):
        """Cache dataset labels, check images and read shapes.
        Args:
            path (Path): path where to save the cache file (default: Path('./labels.cache')).
        Returns:
            (dict): labels.
        """
        x = {'labels': []}
        nm, nf, ne, nc, msgs = 0, 0, 0, 0, []  # number missing, found, empty, corrupt, messages
        desc = f'{self.prefix}Scanning {path.parent / path.stem}...'
        total = len(im_files)
        nkpt, ndim = self.data.get('kpt_shape', (0, 0))
        if self.use_keypoints and (nkpt <= 0 or ndim not in (2, 3)):
            raise ValueError("'kpt_shape' in data.yaml missing or incorrect. Should be a list with [number of "
                             "keypoints, number of dims (2 for x,y or 3 for x,y,visible)], i.e. 'kpt_shape: [17, 3]'")
        with ThreadPool(NUM_THREADS) as pool:
            results = pool.imap(func=verify_image_label,
                                iterable=zip(im_files, self.label_files, repeat(self.prefix),
                                             repeat(self.use_keypoints), repeat(len(self.data['names'])), repeat(nkpt),
                                             repeat(ndim)))
            pbar = tqdm(results, desc=desc, total=total, bar_format=TQDM_BAR_FORMAT)
            for im_file, lb, shape, segments, keypoint, nm_f, nf_f, ne_f, nc_f, msg in pbar:
                nm += nm_f
                nf += nf_f
                ne += ne_f
                nc += nc_f
                if im_file:
                    x['labels'].append(
                        dict(
                            im_file=im_file,
                            shape=shape,
                            cls=lb[:, 0:1],  # n, 1
                            bboxes=lb[:, 1:],  # n, 4
                            segments=segments,
                            keypoints=keypoint,
                            normalized=True,
                            bbox_format='xywh'))
                if msg:
                    msgs.append(msg)
                pbar.desc = f'{desc} {nf} images, {nm + ne} backgrounds, {nc} corrupt'
            pbar.close()

        if msgs:
            LOGGER.info('\n'.join(msgs))
        if nf == 0:
            LOGGER.warning(f'{self.prefix}WARNING ⚠️ No labels found in {path}. {HELP_URL}')
        x['hash'] = get_hash(self.label_files + im_files)
        x['results'] = nf, nm, ne, nc, len(im_files)
        x['msgs'] = msgs  # warnings
        x['version'] = self.cache_version  # cache version
        if is_dir_writeable(path.parent):
            if path.exists():
                path.unlink()  # remove *.cache file if exists
            np.save(str(path), x)  # save cache for next time
            path.with_suffix('.cache.npy').rename(path)  # remove .npy suffix
            LOGGER.info(f'{self.prefix}New cache created: {path}')
        else:
            LOGGER.warning(f'{self.prefix}WARNING ⚠️ Cache directory {path.parent} is not writeable, cache not saved.')
        return x

    def __len__(self):
        return len(self.rgb_im_files)

    def __getitem__(self, index):
        """Returns transformed label information for given index."""
        return self.transforms(self.get_image_and_label(index))

    def get_image_and_label(self, index):
        """Get and return label information from the dataset."""
        label = deepcopy(
            self.rgb_labels[index])  # requires deepcopy() https://github.com/ultralytics/ultralytics/pull/1948
        label.pop('shape', None)  # shape is for rect, remove it
        label['rgb_img'], label['ir_img'], label['ori_shape'], label['resized_shape'] = self.load_image(index)
        label['ratio_pad'] = (label['resized_shape'][0] / label['ori_shape'][0],
                              label['resized_shape'][1] / label['ori_shape'][1])  # for evaluation
        if self.rect:
            label['rect_shape'] = self.batch_shapes[self.batch[index]]
        return self.update_labels_info(label)

    # @staticmethod
    # def collate_fn(batch):
    #     img, label, path, shapes = zip(*batch)  # transposed
    #     for i, l in enumerate(label):
    #         l[:, 0] = i  # add target image index for build_targets()
    #     return torch.stack(img, 0), torch.cat(label, 0), path, shapes
    #
    # @staticmethod
    # def collate_fn4(batch):
    #     img, label, path, shapes = zip(*batch)  # transposed
    #     n = len(shapes) // 4
    #     img4, label4, path4, shapes4 = [], [], path[:n], shapes[:n]
    #
    #     ho = torch.tensor([[0., 0, 0, 1, 0, 0]])
    #     wo = torch.tensor([[0., 0, 1, 0, 0, 0]])
    #     s = torch.tensor([[1, 1, .5, .5, .5, .5]])  # scale
    #     for i in range(n):  # zidane torch.zeros(16,3,720,1280)  # BCHW
    #         i *= 4
    #         if random.random() < 0.5:
    #             im = F.interpolate(img[i].unsqueeze(0).float(), scale_factor=2., mode='bilinear', align_corners=False)[
    #                 0].type(img[i].type())
    #             l = label[i]
    #         else:
    #             im = torch.cat((torch.cat((img[i], img[i + 1]), 1), torch.cat((img[i + 2], img[i + 3]), 1)), 2)
    #             l = torch.cat((label[i], label[i + 1] + ho, label[i + 2] + wo, label[i + 3] + ho + wo), 0) * s
    #         img4.append(im)
    #         label4.append(l)
    #
    #     for i, l in enumerate(label4):
    #         l[:, 0] = i  # add target image index for build_targets()
    #
    #     return torch.stack(img4, 0), torch.cat(label4, 0), path4, shapes4

    def update_labels(self, include_class: Optional[list]):
        """include_class, filter labels to include only these classes (optional)."""
        include_class_array = np.array(include_class).reshape(1, -1)
        for i in range(len(self.rgb_labels)):
            if include_class is not None:
                cls = self.rgb_labels[i]['cls']
                bboxes = self.rgb_labels[i]['bboxes']
                segments = self.rgb_labels[i]['segments']
                keypoints = self.rgb_labels[i]['keypoints']
                j = (cls == include_class_array).any(1)
                self.rgb_labels[i]['cls'] = cls[j]
                self.rgb_labels[i]['bboxes'] = bboxes[j]
                self.ir_labels[i]['cls'] = cls[j]
                self.ir_labels[i]['bboxes'] = bboxes[j]
                if segments:
                    self.labels[i]['segments'] = [segments[si] for si, idx in enumerate(j) if idx]
                if keypoints is not None:
                    self.rgb_labels[i]['keypoints'] = keypoints[j]
                    self.ir_labels[i]['keypoints'] = keypoints[j]
            if self.single_cls:
                self.rgb_labels[i]['cls'][:, 0] = 0
                self.ir_labels[i]['cls'][:, 0] = 0

    def build_transforms(self, hyp=None):
        """Builds and appends transforms to the list."""
        if self.augment:
            hyp.mosaic = hyp.mosaic if self.augment and not self.rect else 0.0
            hyp.mixup = hyp.mixup if self.augment and not self.rect else 0.0
            transforms = v8_transforms(self, self.imgsz, hyp)
        else:
            transforms = Compose([LetterBox_RGB_IR(new_shape=(self.imgsz, self.imgsz), scaleup=False)])
        transforms.append(
            Format_RGB_IR(bbox_format='xywh',
                   normalize=True,
                   return_mask=self.use_segments,
                   return_keypoint=self.use_keypoints,
                   batch_idx=True,
                   mask_ratio=hyp.mask_ratio,
                   mask_overlap=hyp.overlap_mask))
        return transforms

    def update_labels_info(self, label):
        """custom your label format here."""
        # NOTE: cls is not with bboxes now, classification and semantic segmentation need an independent cls label
        # we can make it also support classification and semantic segmentation by add or remove some dict keys there.
        bboxes = label.pop('bboxes')
        segments = label.pop('segments')
        keypoints = label.pop('keypoints', None)
        bbox_format = label.pop('bbox_format')
        normalized = label.pop('normalized')
        label['instances'] = Instances(bboxes, segments, keypoints, bbox_format=bbox_format, normalized=normalized)
        return label

    def load_image(self, i):
        """Loads 1 image from dataset index 'i', returns (im, resized hw)."""
        # im, f, fn = self.ims[i], self.rgb_im_files[i], self.rgb_npy_files[i]
        rgb_im, rgb_f, rgb_fn = self.rgb_ims[i], self.rgb_im_files[i], self.rgb_npy_files[i]
        ir_im, ir_f, ir_fn = self.ir_ims[i], self.ir_im_files[i], self.ir_npy_files[i]
        if (rgb_im is None) and (ir_im is None):  # not cached in RAM
            if rgb_fn.exists() and ir_fn.exists():  # load npy
                rgb_im = np.load(rgb_fn)
                ir_im = np.load(ir_fn)
            else:  # read image
                rgb_im = cv2.imread(rgb_f)  # BGR
                ir_im = cv2.imread(ir_f)  # BGR
                if (rgb_im is None) and (ir_im is None):
                    raise FileNotFoundError(f'Image Not Found {rgb_f},{ir_f}')
            h0, w0 = rgb_im.shape[:2]  # orig hw
            r = self.imgsz / max(h0, w0)  # ratio
            if r != 1:  # if sizes are not equal
                interp = cv2.INTER_LINEAR if (self.augment or r > 1) else cv2.INTER_AREA
                rgb_im = cv2.resize(rgb_im, (min(math.ceil(w0 * r), self.imgsz), min(math.ceil(h0 * r), self.imgsz)),
                                    interpolation=interp)
                ir_im = cv2.resize(ir_im, (min(math.ceil(w0 * r), self.imgsz), min(math.ceil(h0 * r), self.imgsz)),
                                   interpolation=interp)

            # Add to buffer if training with augmentations
            if self.augment:
                self.rgb_ims[i], self.ir_ims[i], self.im_hw0[i], self.im_hw[i] = rgb_im, ir_im, (h0, w0), rgb_im.shape[
                                                                                                          :2]  # im, hw_original, hw_resized
                self.buffer.append(i)
                if len(self.buffer) >= self.max_buffer_length:
                    j = self.buffer.pop(0)
                    self.rgb_ims[j], self.ir_ims[j], self.im_hw0[j], self.im_hw[j] = None, None, None, None

            return rgb_im, ir_im, (h0, w0), rgb_im.shape[:2]

        return self.rgb_ims[i], self.ir_ims[i], self.im_hw0[i], self.im_hw[i]

    def check_cache_ram(self, safety_margin=0.5):
        """Check image caching requirements vs available memory."""
        b, gb = 0, 1 << 30  # bytes of cached images, bytes per gigabytes
        n = min(self.ni, 30)  # extrapolate from 30 random images
        for _ in range(n):
            im = cv2.imread(random.choice(self.rgb_im_files))  # sample image
            ratio = self.imgsz / max(im.shape[0], im.shape[1])  # max(h, w)  # ratio
            b += im.nbytes * ratio ** 2
        mem_required = b * self.ni / n * (1 + safety_margin)  # GB required to cache dataset into RAM
        mem = psutil.virtual_memory()
        cache = mem_required < mem.available  # to cache or not to cache, that is the question
        if not cache:
            LOGGER.info(f'{self.prefix}{mem_required / gb:.1f}GB RAM required to cache images '
                        f'with {int(safety_margin * 100)}% safety margin but only '
                        f'{mem.available / gb:.1f}/{mem.total / gb:.1f}GB available, '
                        f"{'caching images ✅' if cache else 'not caching images ⚠️'}")
        return cache

    def cache_images(self, cache):
        """Cache images to memory or disk."""
        b, gb = 0, 1 << 30  # bytes of cached images, bytes per gigabytes
        fcn = self.cache_images_to_disk if cache == 'disk' else self.load_image
        with ThreadPool(NUM_THREADS) as pool:
            results = pool.imap(fcn, range(self.ni))
            pbar = tqdm(enumerate(results), total=self.ni, bar_format=TQDM_BAR_FORMAT, disable=LOCAL_RANK > 0)
            for i, x in pbar:
                if cache == 'disk':
                    b += self.rgb_npy_files[i].stat().st_size
                else:  # 'ram'
                    self.rgb_ims[i], self.im_hw0[i], self.im_hw[i] = x  # im, hw_orig, hw_resized = load_image(self, i)
                    self.ir_ims[i], self.im_hw0[i], self.im_hw[i] = x  # im, hw_orig, hw_resized = load_image(self, i)
                    b += self.rgb_ims[i].nbytes
                    b += self.ir_ims[i].nbytes
                pbar.desc = f'{self.prefix}Caching images ({b / gb:.1f}GB {cache})'
            pbar.close()

    def set_rectangle(self):
        """Sets the shape of bounding boxes for YOLO detections as rectangles."""
        bi = np.floor(np.arange(self.ni) / self.batch_size).astype(int)  # batch index
        nb = bi[-1] + 1  # number of batches

        s = np.array([x.pop('shape') for x in self.labels])  # hw
        ar = s[:, 0] / s[:, 1]  # aspect ratio
        irect = ar.argsort()
        self.rgb_im_files = [self.rgb_im_files[i] for i in irect]
        self.rgb_labels = [self.rgb_labels[i] for i in irect]
        ar = ar[irect]

        # Set training image shapes
        shapes = [[1, 1]] * nb
        for i in range(nb):
            ari = ar[bi == i]
            mini, maxi = ari.min(), ari.max()
            if maxi < 1:
                shapes[i] = [maxi, 1]
            elif mini > 1:
                shapes[i] = [1, 1 / mini]

        self.batch_shapes = np.ceil(np.array(shapes) * self.imgsz / self.stride + self.pad).astype(int) * self.stride
        self.batch = bi  # batch index of image

    def cache_images_to_disk(self, i):
        """Saves an image as an *.npy file for faster loading."""
        rgb_f = self.rgb_npy_files[i]
        ir_f = self.ir_npy_files[i]
        if not rgb_f.exists():
            np.save(rgb_f.as_posix(), cv2.imread(self.rgb_im_files[i]))
            np.save(ir_f.as_posix(), cv2.imread(self.ir_im_files[i]))
# Ancillary functions --------------------------------------------------------------------------------------------------<|MERGE_RESOLUTION|>--- conflicted
+++ resolved
@@ -1,13 +1,10 @@
 # Ultralytics YOLO 🚀, AGPL-3.0 license
-<<<<<<< HEAD
 import glob
 import math
 import os
 import random
 from copy import deepcopy
-=======
 import contextlib
->>>>>>> 742ec7fb
 from itertools import repeat
 from multiprocessing.pool import ThreadPool
 from pathlib import Path
@@ -18,27 +15,21 @@
 import psutil
 import torch
 import torchvision
-<<<<<<< HEAD
 import torch.nn.functional as F
 from torch.utils.data import Dataset
 from tqdm import tqdm
-=======
->>>>>>> 742ec7fb
 
 from ultralytics.utils import LOCAL_RANK, NUM_THREADS, TQDM, colorstr, is_dir_writeable
 
 from .augment import Compose, Format, Instances, LetterBox, classify_albumentations, classify_transforms, v8_transforms, \
     LetterBox_RGB_IR, Format_RGB_IR
 from .base import BaseDataset
-<<<<<<< HEAD
 from .utils import HELP_URL, LOGGER, get_hash, img2label_paths, verify_image_label, IMG_FORMATS
 from ..utils.ops import xywhn2xyxy, xyxy2xywh
-=======
 from .utils import HELP_URL, LOGGER, get_hash, img2label_paths, verify_image, verify_image_label
 
 # Ultralytics dataset *.cache version, >= 1.0.0 for YOLOv8
 DATASET_CACHE_VERSION = '1.0.3'
->>>>>>> 742ec7fb
 
 
 class YOLODataset(BaseDataset):
